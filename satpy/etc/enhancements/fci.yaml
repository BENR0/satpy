--- conflicted
+++ resolved
@@ -61,7 +61,6 @@
       method: !!python/name:satpy.enhancements.gamma
       kwargs: {gamma: [1.0, 1.0, 1.0]}
 
-<<<<<<< HEAD
   fci_flames_colorised:
     standard_name: fci_flames_colorised
     operations:
@@ -78,7 +77,7 @@
   true_color_flames:
     standard_name: true_color_flames
     operations: []
-=======
+
   volcanic_emissions:
     standard_name: volcanic_emissions
     operations:
@@ -88,7 +87,6 @@
           stretch: crude
           min_stretch: [-4, -4.0, 243.0]
           max_stretch: [2.0, 5.0, 303.0]
->>>>>>> c559cc10
 
   day_severe_storms:
     standard_name: day_severe_storms
