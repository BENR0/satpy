--- conflicted
+++ resolved
@@ -56,10 +56,7 @@
 
     def __init__(self, filename, filename_info, filetype_info):
         super(HDFEOSFileReader, self).__init__(filename, filename_info, filetype_info)
-<<<<<<< HEAD
         self.filename = filename
-=======
->>>>>>> 0e1111c6
         try:
             self.sd = SD(str(self.filename))
         except HDF4Error as err:
