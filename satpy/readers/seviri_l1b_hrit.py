--- conflicted
+++ resolved
@@ -260,79 +260,7 @@
     def satpos(self):
         """Get actual satellite position in geodetic coordinates (WGS-84).
 
-<<<<<<< HEAD
         Evaluate orbit polynomials at the start time of the scan.
-=======
-        Returns: Longitude [deg east], Latitude [deg north] and Altitude [m]
-        """
-        if self.satpos is None:
-            logger.debug("Computing actual satellite position")
-
-            try:
-                # Get satellite position in cartesian coordinates
-                x, y, z = self._get_satpos_cart()
-
-                # Transform to geodetic coordinates
-                a, b = self.get_earth_radii()
-                geocent_crs = pyproj.CRS.from_string('+proj=geocent')
-                latlong_crs = pyproj.CRS.from_string(
-                    '+proj=latlong +a={} +b={} +units=m'.format(a, b))
-                transformer = pyproj.Transformer.from_crs(geocent_crs, latlong_crs)
-                lon, lat, alt = transformer.transform(x, y, z)
-            except NoValidOrbitParams as err:
-                logger.warning(err)
-                lon = lat = alt = None
-
-            # Cache results
-            self.satpos = lon, lat, alt
-
-        return self.satpos
-
-    def _get_satpos_cart(self):
-        """Determine satellite position in earth-centered cartesion coordinates.
-
-        The coordinates as a function of time are encoded in the coefficients of an 8th-order Chebyshev polynomial.
-        In the prologue there is one set of coefficients for each coordinate (x, y, z). The coordinates are obtained by
-        evalutaing the polynomials at the start time of the scan.
-
-        Returns: x, y, z [m]
-        """
-        orbit_polynomial = self.prologue['SatelliteStatus']['Orbit']['OrbitPolynomial']
-
-        # Find Chebyshev coefficients for the start time of the scan
-        coef_idx = self._find_orbit_coefs()
-        tstart = orbit_polynomial['StartTime'][0, coef_idx]
-        tend = orbit_polynomial['EndTime'][0, coef_idx]
-
-        # Obtain cartesian coordinates (x, y, z) of the satellite by evaluating the Chebyshev polynomial at the
-        # start time of the scan. Express timestamps in microseconds since 1970-01-01 00:00.
-        time = self.prologue['ImageAcquisition']['PlannedAcquisitionTime']['TrueRepeatCycleStart']
-        time64 = np.datetime64(time).astype('int64')
-        domain = [np.datetime64(tstart).astype('int64'),
-                  np.datetime64(tend).astype('int64')]
-        x = chebyshev(coefs=orbit_polynomial['X'][coef_idx], time=time64, domain=domain)
-        y = chebyshev(coefs=orbit_polynomial['Y'][coef_idx], time=time64, domain=domain)
-        z = chebyshev(coefs=orbit_polynomial['Z'][coef_idx], time=time64, domain=domain)
-
-        return x*1000, y*1000, z*1000  # km -> m
-
-    def _find_orbit_coefs(self):
-        """Find orbit coefficients for the start time of the scan.
-
-        The header entry SatelliteStatus/Orbit/OrbitPolynomial contains multiple coefficients, each
-        of them valid for a certain time interval. Find the coefficients which are valid for the
-        start time of the scan.
-
-        A manoeuvre is a discontinuity in the orbit parameters. The flight dynamic algorithms are
-        not made to interpolate over the time-span of the manoeuvre; hence we have elements
-        describing the orbit before a manoeuvre and a new set of elements describing the orbit after
-        the manoeuvre. The flight dynamic products are created so that there is an intentional gap
-        at the time of the manoeuvre. Also the two pre-manoeuvre elements may overlap. But the
-        overlap is not of an issue as both sets of elements describe the same pre-manoeuvre orbit
-        (with negligible variations).
-
-        Returns: Corresponding index in the coefficient list.
->>>>>>> 49287376
 
         Returns: Longitude [deg east], Latitude [deg north] and Altitude [m]
         """
