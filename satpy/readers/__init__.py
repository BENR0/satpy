#!/usr/bin/env python
# Copyright (c) 2015-2018 Satpy developers
#
# This file is part of satpy.
#
# satpy is free software: you can redistribute it and/or modify it under the
# terms of the GNU General Public License as published by the Free Software
# Foundation, either version 3 of the License, or (at your option) any later
# version.
#
# satpy is distributed in the hope that it will be useful, but WITHOUT ANY
# WARRANTY; without even the implied warranty of MERCHANTABILITY or FITNESS FOR
# A PARTICULAR PURPOSE.  See the GNU General Public License for more details.
#
# You should have received a copy of the GNU General Public License along with
# satpy.  If not, see <http://www.gnu.org/licenses/>.
"""Shared objects of the various reader classes."""
from __future__ import annotations

import logging
import os
import pickle  # nosec B403
import warnings
from datetime import datetime, timedelta
from functools import total_ordering

try:
    import fsspec
    fsspec_module = True
except ModuleNotFoundError:
    fsspec_module = False

import yaml
from yaml import UnsafeLoader

from satpy._config import config_search_paths, get_entry_points_config_dirs, glob_config

from .yaml_reader import AbstractYAMLReader
from .yaml_reader import load_yaml_configs as load_yaml_reader_configs

LOG = logging.getLogger(__name__)


# Old Name -> New Name
PENDING_OLD_READER_NAMES = {'fci_l1c_fdhsi': 'fci_l1c_nc'}
OLD_READER_NAMES: dict[str, str] = {}


def group_files(files_to_sort, reader=None, time_threshold=10,
                group_keys=None, reader_kwargs=None,
                missing="pass"):
    """Group series of files by file pattern information.

    By default this will group files by their filename ``start_time``
    assuming it exists in the pattern. By passing the individual
    dictionaries returned by this function to the Scene classes'
    ``filenames``, a series `Scene` objects can be easily created.

    Args:
        files_to_sort (iterable): File paths to sort in to group
        reader (Union[str, Collection[str]]): Reader or readers whose file patterns
            should be used to sort files.  If not given, try all readers (slow,
            adding a list of readers is strongly recommended).
        time_threshold (int): Number of seconds used to consider time elements
            in a group as being equal. For example, if the 'start_time' item
            is used to group files then any time within `time_threshold`
            seconds of the first file's 'start_time' will be seen as occurring
            at the same time.
        group_keys (Union[list, tuple]): File pattern information to use to group
            files. Keys are sorted in order and only the first key is used when
            comparing datetime elements with `time_threshold` (see above). This
            means it is recommended that datetime values should only come from
            the first key in ``group_keys``. Otherwise, there is a good chance
            that files will not be grouped properly (datetimes being barely
            unequal). Defaults to a reader's ``group_keys`` configuration (set
            in YAML), otherwise ``('start_time',)``.  When passing multiple
            readers, passing group_keys is strongly recommended as the
            behaviour without doing so is undefined.
        reader_kwargs (dict): Additional keyword arguments to pass to reader
            creation.
        missing (str): Parameter to control the behavior in the scenario where
            multiple readers were passed, but at least one group does not have
            files associated with every reader.  Valid values are ``"pass"``
            (the default), ``"skip"``, and ``"raise"``.  If set to ``"pass"``,
            groups are passed as-is.  Some groups may have zero files for some
            readers.  If set to ``"skip"``, groups for which one or more
            readers have zero files are skipped (meaning that some files may
            not be associated to any group).  If set to ``"raise"``, raise a
            `FileNotFoundError` in case there are any groups for which one or
            more readers have no files associated.

    Returns:
        list[dict]: List of dictionaries mapping 'reader' to a list of filenames.
        Each of these dictionaries can be passed as ``filenames`` to
        a `Scene` object.

    """
    if reader is not None and not isinstance(reader, (list, tuple)):
        reader = [reader]

    reader_kwargs = reader_kwargs or {}

    reader_files = _assign_files_to_readers(
            files_to_sort, reader, reader_kwargs)

    if reader is None:
        reader = reader_files.keys()

    file_keys = _get_file_keys_for_reader_files(
            reader_files, group_keys=group_keys)

    file_groups = _get_sorted_file_groups(file_keys, time_threshold)

    groups = [{rn: file_groups[group_key].get(rn, []) for rn in reader} for group_key in file_groups]

    return list(_filter_groups(groups, missing=missing))


def _assign_files_to_readers(files_to_sort, reader_names,
                             reader_kwargs):
    """Assign files to readers.

    Given a list of file names (paths), match those to reader instances.

    Internal helper for group_files.

    Args:
        files_to_sort (Collection[str]): Files to assign to readers.
        reader_names (Collection[str]): Readers to consider
        reader_kwargs (Mapping):

    Returns:
        Mapping[str, Tuple[reader, Set[str]]]
        Mapping where the keys are reader names and the values are tuples of
        (reader_configs, filenames).
    """
    files_to_sort = set(files_to_sort)
    reader_dict = {}
    for reader_configs in configs_for_reader(reader_names):
        try:
            reader = load_reader(reader_configs, **reader_kwargs)
        except yaml.constructor.ConstructorError:
            LOG.exception(
                    f"ConstructorError loading {reader_configs!s}, "
                    "probably a missing dependency, skipping "
                    "corresponding reader (if you did not explicitly "
                    "specify the reader, Satpy tries all; performance "
                    "will improve if you pass readers explicitly).")
            continue
        reader_name = reader.info["name"]
        files_matching = set(reader.filter_selected_filenames(files_to_sort))
        files_to_sort -= files_matching
        if files_matching or reader_names is not None:
            reader_dict[reader_name] = (reader, files_matching)
    if files_to_sort:
        raise ValueError("No matching readers found for these files: " +
                         ", ".join(files_to_sort))
    return reader_dict


def _get_file_keys_for_reader_files(reader_files, group_keys=None):
    """From a mapping from _assign_files_to_readers, get file keys.

    Given a mapping where each key is a reader name and each value is a
    tuple of reader instance (typically FileYAMLReader) and a collection
    of files, return a mapping with the same keys, but where the values are
    lists of tuples of (keys, filename), where keys are extracted from the filenames
    according to group_keys and filenames are the names those keys were
    extracted from.

    Internal helper for group_files.

    Args:
        reader_files (dict): {reader_name: (reader_instance, files_to_sort)}.
        group_keys (Optional[tuple[str]]): keys to group by. Defaults to ``start_time``.

    Returns:
        Mapping[str, List[Tuple[Tuple, str]]]: As described above.
    """
    file_keys = {}
    for (reader_name, (reader_instance, files_to_sort)) in reader_files.items():
        if group_keys is None:
            group_keys = reader_instance.info.get('group_keys', ('start_time',))
        file_keys[reader_name] = []
        # make a copy because filename_items_for_filetype will modify inplace
        files_to_sort = set(files_to_sort)
        for _, filetype_info in reader_instance.sorted_filetype_items():
            for f, file_info in reader_instance.filename_items_for_filetype(files_to_sort, filetype_info):
                group_key = tuple(file_info.get(k) for k in group_keys)
                if all(g is None for g in group_key):
                    warnings.warn(
                            f"Found matching file {f:s} for reader "
                            "{reader_name:s}, but none of group keys found. "
                            "Group keys requested: " + ", ".join(group_keys),
                            UserWarning)
                file_keys[reader_name].append((group_key, f))
    return file_keys


def _get_sorted_file_groups(all_file_keys, time_threshold):
    """Get sorted file groups.

    Get a list of dictionaries, where each list item consists of a dictionary
    mapping a tuple of keys to a mapping of reader names to files.  The files
    listed in each list item are considered to be grouped within the same time.

    Internal helper for group_files.

    Args:
        all_file_keys: As returned by :func:`_get_file_keys_for_reader_files`
        time_threshold (str): temporal threshold

    Returns:
        List[Mapping[Tuple, Mapping[str, List[str]]]], as described
    """
    # flatten to get an overall sorting; put the name in the middle in the
    # interest of sorting
    flat_keys = ((v[0], rn, v[1]) for (rn, vL) in all_file_keys.items() for v in vL)
    prev_key = None
    threshold = timedelta(seconds=time_threshold)
    # file_groups is sorted, because dictionaries are sorted by insertion
    # order in Python 3.7+
    file_groups = {}
    for gk, rn, f in sorted(flat_keys):
        # use first element of key as time identifier (if datetime type)
        if prev_key is None:
            is_new_group = True
            prev_key = gk
        elif isinstance(gk[0], datetime):
            # datetimes within threshold difference are "the same time"
            is_new_group = (gk[0] - prev_key[0]) > threshold
        else:
            is_new_group = gk[0] != prev_key[0]

        # compare keys for those that are found for both the key and
        # this is a generator and is not computed until the if statement below
        # when we know that `prev_key` is not None
        vals_not_equal = (this_val != prev_val for this_val, prev_val in zip(gk[1:], prev_key[1:])
                          if this_val is not None and prev_val is not None)
        # if this is a new group based on the first element
        if is_new_group or any(vals_not_equal):
            file_groups[gk] = {rn: [f]}
            prev_key = gk
        else:
            if rn not in file_groups[prev_key]:
                file_groups[prev_key][rn] = [f]
            else:
                file_groups[prev_key][rn].append(f)
    return file_groups


def _filter_groups(groups, missing="pass"):
    """Filter multi-reader group-files behavior.

    Helper for `group_files`.  When `group_files` is called with multiple
    readers, make sure that the desired behaviour for missing files is
    enforced: if missing is ``"raise"``, raise an exception if at least one
    group has at least one reader without files; if it is ``"skip"``, remove
    those.  If it is ``"pass"``, do nothing.  Yields groups to be kept.

    Args:
        groups (List[Mapping[str, List[str]]]):
            groups as found by `group_files`.
        missing (str):
            String controlling behaviour, see documentation above.

    Yields:
        ``Mapping[str:, List[str]]``: groups to be retained
    """
    if missing == "pass":
        yield from groups
        return
    if missing not in ("raise", "skip"):
        raise ValueError("Invalid value for ``missing`` argument.  Expected "
                         f"'raise', 'skip', or 'pass', got '{missing!s}'")
    for (i, grp) in enumerate(groups):
        readers_without_files = _get_keys_with_empty_values(grp)
        if readers_without_files:
            if missing == "raise":
                raise FileNotFoundError(
                        f"when grouping files, group at index {i:d} "
                        "had no files for readers: " +
                        ", ".join(readers_without_files))
        else:
            yield grp


def _get_keys_with_empty_values(grp):
    """Find mapping keys where values have length zero.

    Helper for `_filter_groups`, which is in turn a helper for `group_files`.
    Given a mapping key -> Collection[Any], return the keys where the length of the
    collection is zero.

    Args:
        grp (Mapping[Any, Collection[Any]]): dictionary to check

    Returns:
        set of keys
    """
    empty = set()
    for (k, v) in grp.items():
        if len(v) == 0:  # explicit check to ensure failure if not a collection
            empty.add(k)
    return empty


def read_reader_config(config_files, loader=UnsafeLoader):
    """Read the reader `config_files` and return the extracted reader metadata.

    Args:
        config_files (str): Filepathes to yaml config fils.
        loader (Optional[yaml.Loader]): The yaml loader to use defaults to `UnsafeLoader`

    Returns:
        dict: reader metadata
    """
    reader_config = load_yaml_reader_configs(*config_files, loader=loader)
    return reader_config['reader']


def load_reader(reader_configs, **reader_kwargs):
    """Import and setup the reader from *reader_info*."""
    return AbstractYAMLReader.from_config_files(*reader_configs, **reader_kwargs)


def configs_for_reader(reader=None):
    """Generate reader configuration files for one or more readers.

    Args:
        reader (Optional[str]): Yield configs only for this reader

    Yields: Lists of configuration files

    """
    if reader is not None:
        if not isinstance(reader, (list, tuple)):
            reader = [reader]

        reader = get_valid_reader_names(reader)
        # given a config filename or reader name
        config_files = [r if r.endswith('.yaml') else r + '.yaml' for r in reader]
    else:
        paths = get_entry_points_config_dirs('satpy.readers')
        reader_configs = glob_config(os.path.join('readers', '*.yaml'), search_dirs=paths)
        config_files = set(reader_configs)

    for config_file in config_files:
        config_basename = os.path.basename(config_file)
        reader_name = os.path.splitext(config_basename)[0]
        paths = get_entry_points_config_dirs('satpy.readers')
        reader_configs = config_search_paths(
            os.path.join("readers", config_basename),
            search_dirs=paths, check_exists=True)

        if not reader_configs:
            # either the reader they asked for does not exist
            # or satpy is improperly configured and can't find its own readers
            raise ValueError("No reader named: {}".format(reader_name))

        yield reader_configs


def get_valid_reader_names(reader):
    """Check for old reader names or readers pending deprecation.

    Args:
        reader (str): Reader name.

    Returns:
        list: List of reader names.
    """
    new_readers = []
    for reader_name in reader:
        if reader_name in OLD_READER_NAMES:
            raise ValueError(
                "Reader name '{}' has been deprecated, "
                "use '{}' instead.".format(reader_name,
                                           OLD_READER_NAMES[reader_name]))

        if reader_name in PENDING_OLD_READER_NAMES:
            new_name = PENDING_OLD_READER_NAMES[reader_name]
            warnings.warn("Reader name '{}' is being deprecated and will be removed soon."
                          "Please use '{}' instead.".format(reader_name, new_name),
                          FutureWarning)
            new_readers.append(new_name)
        else:
            new_readers.append(reader_name)

    return new_readers


def available_readers(as_dict=False, yaml_loader=UnsafeLoader):
    """Available readers based on current configuration.

    Args:
        as_dict (bool): Optionally return reader information as a dictionary.
                        Default: False.
        yaml_loader (Optional[Union[yaml.BaseLoader, yaml.FullLoader, yaml.UnsafeLoader]]):
            The yaml loader type. Default: ``yaml.UnsafeLoader``.

    Returns:
<<<<<<< HEAD
        list: List of available reader names. If `as_dict` is `True` then
              a list of dictionaries including additionally reader information
              is returned.
=======
        Union[list[str], list[dict]]: List of available reader names. If `as_dict` is `True` then
        a list of dictionaries including additionally reader information is returned.
>>>>>>> f4888b0f

    """
    readers = []
    for reader_configs in configs_for_reader():
        try:
            reader_info = read_reader_config(reader_configs, loader=yaml_loader)
        except (KeyError, IOError, yaml.YAMLError):
            LOG.debug("Could not import reader config from: %s", reader_configs)
            LOG.debug("Error loading YAML", exc_info=True)
            continue
        readers.append(reader_info if as_dict else reader_info['name'])
    if as_dict:
        readers = sorted(readers, key=lambda reader_info: reader_info['name'])
    else:
        readers = sorted(readers)
    return readers


def _assign_loadables_to_reader_name(fs, loadables, reader_instance_name, reader_files):
    """Assign files (loadables) to reader names.

    If a :class:`fsspec.spec.AbstractFileSystem` is passed the file pathes are converted to
    :class:`FSFile` objects.

    Args:
        fs (:class:`fsspec.spec.AbstractFileSystem`): fsspec filesystem instance.
        loadables (list[str]): List of filepathes.
        reader_instance_name (str): Reader name.
        reader_files (dict): Dictionary with list of filepathes associated with each reader name.

    Returns:
        dict: Dictionary with list of filepathes associated with each reader name.

    """
    if fsspec_module and fs is not None and isinstance(fs, fsspec.spec.AbstractFileSystem):
        reader_files[reader_instance_name] = [FSFile(fn, fs=fs) for fn in loadables]
    else:
        reader_files[reader_instance_name] = list(loadables)

    return reader_files


def find_files_and_readers(start_time=None, end_time=None, base_dir=None,
                           reader=None, sensor=None,
                           filter_parameters=None, reader_kwargs=None,
                           missing_ok=False, fs=None):
    """Find files matching the provided parameters.

    Use `start_time` and/or `end_time` to limit found filenames by the times
    in the filenames (not the internal file metadata). Files are matched if
    they fall anywhere within the range specified by these parameters.

    Searching is **NOT** recursive.

    Files may be either on-disk or on a remote file system.  By default,
    files are searched for locally.  Users can search on remote filesystems by
    passing an instance of an implementation of :class:`fsspec.spec.AbstractFileSystem`
    (strictly speaking, any object of a class implementing a ``glob`` method works).
    Which for example can be generated with the conveniance function :func:`fsspec.filesystem`.

    If locating files on a local file system, the returned dictionary
    can be passed directly to the `Scene` object through the `filenames`
    keyword argument.  If it points to a remote file system, it is the
    responsibility of the user to download the files first (directly
    reading from cloud storage is not currently available in Satpy).

    The behaviour of time-based filtering depends on whether or not the filename
    contains information about the end time of the data or not:

      - if the end time is not present in the filename, the start time of the filename
        is used and has to fall between (inclusive) the requested start and end times
      - otherwise, the timespan of the filename has to overlap the requested timespan

    Example usage for querying a s3 filesystem using the s3fs module:

    >>> import s3fs, satpy.readers, datetime
    >>> satpy.readers.find_files_and_readers(
    ...     base_dir="s3://noaa-goes16/ABI-L1b-RadF/2019/321/14/",
    ...     fs=s3fs.S3FileSystem(anon=True),
    ...     reader="abi_l1b",
    ...     start_time=datetime.datetime(2019, 11, 17, 14, 40))
    {'abi_l1b': [...]}

    Args:
        start_time (datetime): Limit used files by starting time.
        end_time (datetime): Limit used files by ending time.
        base_dir (str): The directory to search for files containing the
            data to load. Defaults to the current directory.
        reader (Union[str, list[str]]): The name of the reader to use for loading the data or a list of names.
        sensor (Union[str, list[str]]): Limit used files by provided sensors.
        filter_parameters (dict): Filename pattern metadata to filter on. `start_time` and `end_time` are
<<<<<<< HEAD
            automatically added to this dictionary. Shortcut for `reader_kwargs['filter_parameters']`.
        reader_kwargs (dict): Keyword arguments to pass to specific reader instances to further
            configure file searching.
        missing_ok (bool): If False (default), raise ValueError if no files are found.  If True,
            return empty dictionary if no files are found.
        fs (:class:`fsspec.spec.AbstractFileSystem`, optional): Instance of implementation of
            :class:`fsspec.spec.AbstractFileSystem` (strictly speaking, any object of a class implementing ``.glob`` is
            enough).  Defaults to searching the local filesystem.

    Returns:
        dict: Dictionary mapping reader name string to list of string filenames or :class:`FSFile` objects.
=======
                                  automatically added to this dictionary. Shortcut for
                                  `reader_kwargs['filter_parameters']`.
        reader_kwargs (dict): Keyword arguments to pass to specific reader
                              instances to further configure file searching.
        missing_ok (bool): If False (default), raise ValueError if no files
                            are found.  If True, return empty dictionary if no
                            files are found.
        fs (:class:`fsspec.spec.AbstractFileSystem`): Optional, instance of implementation of
            :class:`fsspec.spec.AbstractFileSystem` (strictly speaking, any object of a class implementing
            ``.glob`` is enough).  Defaults to searching the local filesystem.

    Returns:
        dict: Dictionary mapping reader name string to list of filenames
>>>>>>> f4888b0f

    """
    reader_files = {}
    reader_kwargs = reader_kwargs or {}
    filter_parameters = filter_parameters or reader_kwargs.get('filter_parameters', {})
    sensor_supported = False

    if start_time or end_time:
        filter_parameters['start_time'] = start_time
        filter_parameters['end_time'] = end_time
    reader_kwargs['filter_parameters'] = filter_parameters

    for reader_configs in configs_for_reader(reader):
        (reader_instance, loadables, this_sensor_supported) = _get_loadables_for_reader_config(
                base_dir, reader, sensor, reader_configs, reader_kwargs, fs)
        sensor_supported = sensor_supported or this_sensor_supported
        if loadables:
            reader_files.update(_assign_loadables_to_reader_name(fs, loadables, reader_instance.name, reader_files))

    if sensor and not sensor_supported:
        raise ValueError("Sensor '{}' not supported by any readers".format(sensor))

    if not (reader_files or missing_ok):
        raise ValueError("No supported files found")
    return reader_files


def _get_loadables_for_reader_config(base_dir, reader, sensor, reader_configs,
                                     reader_kwargs, fs):
    """Get loadables for reader configs.

    Helper for find_files_and_readers.

    Args:
        base_dir (str): as for `find_files_and_readers`
        reader (Union[str, list[str]]): as for `find_files_and_readers`
        sensor (Union[str, list[str]]): as for `find_files_and_readers`
        reader_configs: reader metadata such as returned by
            :func:`configs_for_reader`.
        reader_kwargs (dict): Keyword arguments to be passed to reader.
        fs (:class:`fsspec.spec.AbstractFileSystem`): as for `find_files_and_readers`

    Returns:
        tuple[Union[AbstractYAMLReader, None], list, bool]:
            Tuple of yaml reader instance, list of file pathes and if the sensor is supported.
    """
    sensor_supported = False
    try:
        reader_instance = load_reader(reader_configs, **reader_kwargs)
    except (KeyError, IOError, yaml.YAMLError) as err:
        LOG.info('Cannot use %s', str(reader_configs))
        LOG.debug(str(err))
        if reader and (isinstance(reader, str) or len(reader) == 1):
            # if it is a single reader then give a more usable error
            raise
        return (None, [], False)

    if not reader_instance.supports_sensor(sensor):
        return (reader_instance, [], False)
    if sensor is not None:
        # sensor was specified and a reader supports it
        sensor_supported = True
    loadables = reader_instance.select_files_from_directory(base_dir, fs)
    if loadables:
        loadables = list(
            reader_instance.filter_selected_filenames(loadables))
    return (reader_instance, loadables, sensor_supported)


def load_readers(filenames=None, reader=None, reader_kwargs=None):
    """Create specified readers and assign files to them.

    Args:
        filenames (Union[iterable, dict]): A sequence of files that will be used to load data from. A ``dict`` object
                                      should map reader names to a list of filenames for that reader.
        reader (Union[str, list]): The name of the reader to use for loading the data or a list of names.
        reader_kwargs (dict): Keyword arguments to pass to specific reader instances.
            This can either be a single dictionary that will be passed to all
            reader instances, or a mapping of reader names to dictionaries.  If
            the keys of ``reader_kwargs`` match exactly the list of strings in
            ``reader`` or the keys of filenames, each reader instance will get its
            own keyword arguments accordingly.

    Returns:
        dict: Dictionary mapping reader name to reader instance

    """
    reader_instances = {}
    if _early_exit(filenames, reader):
        return {}

    reader, filenames, remaining_filenames = _get_reader_and_filenames(reader, filenames)
    (reader_kwargs, reader_kwargs_without_filter) = _get_reader_kwargs(reader, reader_kwargs)

    for idx, reader_configs in enumerate(configs_for_reader(reader)):
        if isinstance(filenames, dict):
            readers_files = set(filenames[reader[idx]])
        else:
            readers_files = remaining_filenames

        try:
            reader_instance = load_reader(
                    reader_configs,
                    **reader_kwargs[None if reader is None else reader[idx]])
        except (KeyError, IOError, yaml.YAMLError) as err:
            LOG.info('Cannot use %s', str(reader_configs))
            LOG.debug(str(err))
            continue

        if not readers_files:
            # we weren't given any files for this reader
            continue
        loadables = reader_instance.select_files_from_pathnames(readers_files)
        if loadables:
            reader_instance.create_filehandlers(
                    loadables,
                    fh_kwargs=reader_kwargs_without_filter[None if reader is None else reader[idx]])
            reader_instances[reader_instance.name] = reader_instance
            remaining_filenames -= set(loadables)
        if not remaining_filenames:
            break

    _check_remaining_files(remaining_filenames)
    _check_reader_instances(reader_instances)
    return reader_instances


def _early_exit(filenames, reader):
    if not filenames and not reader:
        # used for an empty Scene
        return True
    if reader and filenames is not None and not filenames:
        # user made a mistake in their glob pattern
        raise ValueError("'filenames' was provided but is empty.")
    if not filenames:
        LOG.warning("'filenames' required to create readers and load data")
        return True
    return False


def _get_reader_and_filenames(reader, filenames):
    if reader is None and isinstance(filenames, dict):
        # filenames is a dictionary of reader_name -> filenames
        reader = list(filenames.keys())
        remaining_filenames = set(f for fl in filenames.values() for f in fl)
    elif reader and isinstance(filenames, dict):
        # filenames is a dictionary of reader_name -> filenames
        # but they only want one of the readers
        filenames = filenames[reader]
        remaining_filenames = set(filenames or [])
    else:
        remaining_filenames = set(filenames or [])

    return reader, filenames, remaining_filenames


def _check_remaining_files(remaining_filenames):
    if remaining_filenames:
        LOG.warning("Don't know how to open the following files: {}".format(str(remaining_filenames)))


def _check_reader_instances(reader_instances):
    if not reader_instances:
        raise ValueError("No supported files found")
    if not any(list(r.available_dataset_ids) for r in reader_instances.values()):
        raise ValueError("No dataset could be loaded. Either missing "
                         "requirements (such as Epilog, Prolog) or none of the "
                         "provided files match the filter parameters.")


def _get_reader_kwargs(reader, reader_kwargs):
    """Help load_readers to form reader_kwargs.

    Helper for load_readers to get reader_kwargs and
    reader_kwargs_without_filter in the desirable form.

    Args:
        reader (str): Reader name.
        reader_kwargs (dict): Keyword arguments for reader.

    Returns:
        tuple[dict, dict]: Reader kwargs and reaader kwargs without filter.
    """
    reader_kwargs = reader_kwargs or {}

    # ensure one reader_kwargs per reader, None if not provided
    if reader is None:
        reader_kwargs = {None: reader_kwargs}
    elif reader_kwargs.keys() != set(reader):
        reader_kwargs = dict.fromkeys(reader, reader_kwargs)

    reader_kwargs_without_filter = {}
    for (k, v) in reader_kwargs.items():
        reader_kwargs_without_filter[k] = v.copy()
        reader_kwargs_without_filter[k].pop('filter_parameters', None)

    return (reader_kwargs, reader_kwargs_without_filter)


@total_ordering
class FSFile(os.PathLike):
    """Implementation of a PathLike file object, that can be opened.

    Giving the filenames to :class:`~satpy.scene.Scene` with valid transfer protocols will automatically
    use this class so manual usage of this class is needed mainly for fine-grained control.

    This class is made to be used in conjuction with fsspec or s3fs. For example::

        from satpy import Scene

        import fsspec
        filename = 'noaa-goes16/ABI-L1b-RadC/2019/001/17/*_G16_s20190011702186*'

        the_files = fsspec.open_files("simplecache::s3://" + filename, s3={'anon': True})

        from satpy.readers import FSFile
        fs_files = [FSFile(open_file) for open_file in the_files]

        scn = Scene(filenames=fs_files, reader='abi_l1b')
        scn.load(['true_color_raw'])

    """

    def __init__(self, file, fs=None):
        """Initialise the FSFile instance.

        Args:
            file (Union[str, Pathlike, OpenFile]):
                String, object implementing the `os.PathLike` protocol, or
                an `fsspec.OpenFile` instance.  If passed an instance of
                `fsspec.OpenFile`, the following argument ``fs`` has no
                effect.
            fs (Optional[fsspec.spec.AbstractFileSystem]):
                Object implementing the fsspec filesystem protocol.
        """
        self._fs_open_kwargs = _get_fs_open_kwargs(file)
        try:
            self._file = file.path
            self._fs = file.fs
        except AttributeError:
            self._file = file
            self._fs = fs

    def __str__(self):
        """Return the string version of the filename."""
        return os.fspath(self._file)

    def __fspath__(self):
        """Comply with PathLike."""
        return os.fspath(self._file)

    def __repr__(self):
        """Representation of the object."""
        return '<FSFile "' + str(self._file) + '">'

    def open(self, *args, **kwargs):
        """Open the file.

        This is read-only.
        """
        fs_open_kwargs = self._update_with_fs_open_kwargs(kwargs)
        try:
            return self._fs.open(self._file, *args, **fs_open_kwargs)
        except AttributeError:
            return open(self._file, *args, **kwargs)

    def _update_with_fs_open_kwargs(self, user_kwargs):
        """Complement keyword arguments for opening a file via file system."""
        kwargs = user_kwargs.copy()
        kwargs.update(self._fs_open_kwargs)
        return kwargs

    def __lt__(self, other):
        """Implement ordering.

        Ordering is defined by the string representation of the filename,
        without considering the file system.
        """
        return os.fspath(self) < os.fspath(other)

    def __eq__(self, other):
        """Implement equality comparisons.

        Two FSFile instances are considered equal if they have the same
        filename and the same file system.
        """
        return (isinstance(other, FSFile) and
                self._file == other._file and
                self._fs == other._fs)

    def __hash__(self):
        """Implement hashing.

        Make FSFile objects hashable, so that they can be used in sets.  Some
        parts of satpy and perhaps others use sets of filenames (strings or
        pathlib.Path), or maybe use them as dictionary keys.  This requires
        them to be hashable.  To ensure FSFile can work as a drop-in
        replacement for strings of Path objects to represent the location of
        blob of data, FSFile should be hashable too.

        Returns the hash, computed from the hash of the filename and the hash
        of the filesystem.
        """
        try:
            fshash = hash(self._fs)
        except TypeError:  # fsspec < 0.8.8 for CachingFileSystem
            fshash = hash(pickle.dumps(self._fs))  # nosec B403
        return hash(self._file) ^ fshash


def _get_fs_open_kwargs(file):
    """Get keyword arguments for opening a file via file system.

    For example compression.
    """
    return {
        "compression": _get_compression(file)
    }


def _get_compression(file):
    try:
        return file.compression
    except AttributeError:
        return None


def open_file_or_filename(unknown_file_thing):
    """Try to open the *unknown_file_thing*, otherwise return the filename."""
    try:
        f_obj = unknown_file_thing.open()
    except AttributeError:
        f_obj = unknown_file_thing
    return f_obj<|MERGE_RESOLUTION|>--- conflicted
+++ resolved
@@ -400,14 +400,8 @@
             The yaml loader type. Default: ``yaml.UnsafeLoader``.
 
     Returns:
-<<<<<<< HEAD
-        list: List of available reader names. If `as_dict` is `True` then
-              a list of dictionaries including additionally reader information
-              is returned.
-=======
         Union[list[str], list[dict]]: List of available reader names. If `as_dict` is `True` then
         a list of dictionaries including additionally reader information is returned.
->>>>>>> f4888b0f
 
     """
     readers = []
@@ -499,7 +493,6 @@
         reader (Union[str, list[str]]): The name of the reader to use for loading the data or a list of names.
         sensor (Union[str, list[str]]): Limit used files by provided sensors.
         filter_parameters (dict): Filename pattern metadata to filter on. `start_time` and `end_time` are
-<<<<<<< HEAD
             automatically added to this dictionary. Shortcut for `reader_kwargs['filter_parameters']`.
         reader_kwargs (dict): Keyword arguments to pass to specific reader instances to further
             configure file searching.
@@ -511,22 +504,6 @@
 
     Returns:
         dict: Dictionary mapping reader name string to list of string filenames or :class:`FSFile` objects.
-=======
-                                  automatically added to this dictionary. Shortcut for
-                                  `reader_kwargs['filter_parameters']`.
-        reader_kwargs (dict): Keyword arguments to pass to specific reader
-                              instances to further configure file searching.
-        missing_ok (bool): If False (default), raise ValueError if no files
-                            are found.  If True, return empty dictionary if no
-                            files are found.
-        fs (:class:`fsspec.spec.AbstractFileSystem`): Optional, instance of implementation of
-            :class:`fsspec.spec.AbstractFileSystem` (strictly speaking, any object of a class implementing
-            ``.glob`` is enough).  Defaults to searching the local filesystem.
-
-    Returns:
-        dict: Dictionary mapping reader name string to list of filenames
->>>>>>> f4888b0f
-
     """
     reader_files = {}
     reader_kwargs = reader_kwargs or {}
