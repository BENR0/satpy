--- conflicted
+++ resolved
@@ -1450,26 +1450,25 @@
         return super(SandwichCompositor, self).__call__(rgb_img, *args, **kwargs)
 
 
-<<<<<<< HEAD
 class NaturalEnh(GenericCompositor):
-
     """Enhanced version of natural color composite by Simon Proud.
 
-       Args:
-           ch16_w (float): weight for red channel (1.6 um). Default: 1.3
-           ch08_w (float): weight for green channel (0.8 um). Default: 2.5
-           ch06_w (float): weight for blue channel (0.6 um). Default: 2.2
+    Args:
+        ch16_w (float): weight for red channel (1.6 um). Default: 1.3
+        ch08_w (float): weight for green channel (0.8 um). Default: 2.5
+        ch06_w (float): weight for blue channel (0.6 um). Default: 2.2
+
     """
 
     def __init__(self, ch16_w=1.3, ch08_w=2.5, ch06_w=2.2):
-
+        """Initialize the class."""
         self.ch06_w = ch06_w
         self.ch08_w = ch08_w
         self.ch16_w = ch16_w
 
     def __call__(self, projectables, *args, **kwargs):
-
-        projectables = self.check_areas(projectables)
+        """Generate the composite."""
+        projectables = self.match_data_arrays(projectables)
         ch16 = projectables[0]
         ch08 = projectables[1]
         ch06 = projectables[2]
@@ -1479,9 +1478,10 @@
         ch2 = ch08
         ch3 = ch06
 
-        res = GenericCompositor.__call__(self, (ch1, ch2, ch3),
-                                         *args, **kwargs)
-=======
+        return super(NaturalEnh, self).__call__((ch1, ch2, ch3),
+                                                *args, **kwargs)
+
+
 class StaticImageCompositor(GenericCompositor):
     """A compositor that loads a static image from disk.
 
@@ -1676,5 +1676,4 @@
                              dims=data[0].dims, coords=data[0].coords)
         data.append(alpha)
         res = super(MaskingCompositor, self).__call__(data, **kwargs)
->>>>>>> 6c114027
         return res