# Copyright (c) 2015-2023 Satpy developers
#
# This file is part of satpy.
#
# satpy is free software: you can redistribute it and/or modify it under the
# terms of the GNU General Public License as published by the Free Software
# Foundation, either version 3 of the License, or (at your option) any later
# version.
#
# satpy is distributed in the hope that it will be useful, but WITHOUT ANY
# WARRANTY; without even the implied warranty of MERCHANTABILITY or FITNESS FOR
# A PARTICULAR PURPOSE.  See the GNU General Public License for more details.
#
# You should have received a copy of the GNU General Public License along with
# satpy.  If not, see <http://www.gnu.org/licenses/>.
"""Base classes for composite objects."""
from __future__ import annotations

import logging
import os
import warnings
from typing import Optional, Sequence

import dask.array as da
import numpy as np
import xarray as xr
from trollimage.colormap import Colormap

import satpy
from satpy.aux_download import DataDownloadMixin
from satpy.dataset import DataID, combine_metadata
from satpy.dataset.dataid import minimal_default_keys_config
from satpy.utils import unify_chunks
from satpy.writers import get_enhanced_image

LOG = logging.getLogger(__name__)

NEGLIGIBLE_COORDS = ["time"]
"""Keywords identifying non-dimensional coordinates to be ignored during composite generation."""

MASKING_COMPOSITOR_METHODS = ["less", "less_equal", "equal", "greater_equal",
                              "greater", "not_equal", "isnan", "isfinite",
                              "isneginf", "isposinf"]


class IncompatibleAreas(Exception):
    """Error raised upon compositing things of different shapes."""


class IncompatibleTimes(Exception):
    """Error raised upon compositing things from different times."""


def check_times(projectables):
    """Check that *projectables* have compatible times."""
    times = []
    for proj in projectables:
        try:
            if proj["time"].size and proj["time"][0] != 0:
                times.append(proj["time"][0].values)
            else:
                break  # right?
        except KeyError:
            # the datasets don't have times
            break
        except IndexError:
            # time is a scalar
            if proj["time"].values != 0:
                times.append(proj["time"].values)
            else:
                break
    else:
        # Is there a more gracious way to handle this ?
        if np.max(times) - np.min(times) > np.timedelta64(1, "s"):
            raise IncompatibleTimes
        mid_time = (np.max(times) - np.min(times)) / 2 + np.min(times)
        return mid_time


def sub_arrays(proj1, proj2):
    """Substract two DataArrays and combine their attrs."""
    attrs = combine_metadata(proj1.attrs, proj2.attrs)
    if (attrs.get("area") is None
            and proj1.attrs.get("area") is not None
            and proj2.attrs.get("area") is not None):
        raise IncompatibleAreas
    res = proj1 - proj2
    res.attrs = attrs
    return res


class CompositeBase:
    """Base class for all compositors and modifiers.

    A compositor in Satpy is a class that takes in zero or more input
    DataArrays and produces a new DataArray with its own identifier (name).
    The result of a compositor is typically a brand new "product" that
    represents something different than the inputs that went into the
    operation.

    See the :class:`~satpy.composites.ModifierBase` class for information
    on the similar concept of "modifiers".

    """

    def __init__(self, name, prerequisites=None, optional_prerequisites=None, **kwargs):
        """Initialise the compositor."""
        # Required info
        kwargs["name"] = name
        kwargs["prerequisites"] = prerequisites or []
        kwargs["optional_prerequisites"] = optional_prerequisites or []
        self.attrs = kwargs

    @property
    def id(self):
        """Return the DataID of the object."""
        try:
            return self.attrs["_satpy_id"]
        except KeyError:
            id_keys = self.attrs.get("_satpy_id_keys", minimal_default_keys_config)
            return DataID(id_keys, **self.attrs)

    def __call__(
            self,
            datasets: Sequence[xr.DataArray],
            optional_datasets: Optional[Sequence[xr.DataArray]] = None,
            **info
    ) -> xr.DataArray:
        """Generate a composite."""
        raise NotImplementedError()

    def __str__(self):
        """Stringify the object."""
        from pprint import pformat
        return pformat(self.attrs)

    def __repr__(self):
        """Represent the object."""
        from pprint import pformat
        return pformat(self.attrs)

    def apply_modifier_info(self, origin, destination):
        """Apply the modifier info from *origin* to *destination*."""
        o = getattr(origin, "attrs", origin)
        d = getattr(destination, "attrs", destination)

        try:
            dataset_keys = self.attrs["_satpy_id"].id_keys.keys()
        except KeyError:
            dataset_keys = ["name", "modifiers"]
        for k in dataset_keys:
            if k == "modifiers" and k in self.attrs:
                d[k] = self.attrs[k]
            elif d.get(k) is None:
                if self.attrs.get(k) is not None:
                    d[k] = self.attrs[k]
                elif o.get(k) is not None:
                    d[k] = o[k]

    def match_data_arrays(self, data_arrays):
        """Match data arrays so that they can be used together in a composite.

        For the purpose of this method, "can be used together" means:

        - All arrays should have the same dimensions.
        - Either all arrays should have an area, or none should.
        - If all have an area, the areas should be all the same.

        In addition, negligible non-dimensional coordinates are dropped (see
        :meth:`drop_coordinates`) and dask chunks are unified (see
        :func:`satpy.utils.unify_chunks`).

        Args:
            data_arrays (List[arrays]): Arrays to be checked

        Returns:
            data_arrays (List[arrays]):
                Arrays with negligible non-dimensional coordinates removed.

        Raises:
            :class:`IncompatibleAreas`:
                If dimension or areas do not match.
            :class:`ValueError`:
                If some, but not all data arrays lack an area attribute.
        """
        self.check_geolocation(data_arrays)
        new_arrays = self.drop_coordinates(data_arrays)
        new_arrays = list(unify_chunks(*new_arrays))
        return new_arrays

    def drop_coordinates(self, data_arrays):
        """Drop negligible non-dimensional coordinates.

        Drops negligible coordinates if they do not correspond to any
        dimension.  Negligible coordinates are defined in the
        :attr:`NEGLIGIBLE_COORDS` module attribute.

        Args:
            data_arrays (List[arrays]): Arrays to be checked
        """
        new_arrays = []
        for ds in data_arrays:
            drop = [coord for coord in ds.coords
                    if coord not in ds.dims and
                    any([neglible in coord for neglible in NEGLIGIBLE_COORDS])]
            if drop:
                new_arrays.append(ds.drop(drop))
            else:
                new_arrays.append(ds)

        return new_arrays

    def check_geolocation(self, data_arrays):
        """Check that the geolocations of the *data_arrays* are compatible.

        For the purpose of this method, "compatible" means:

        - All arrays should have the same dimensions.
        - Either all arrays should have an area, or none should.
        - If all have an area, the areas should be all the same.

        Args:
            data_arrays (List[arrays]): Arrays to be checked

        Raises:
            :class:`IncompatibleAreas`:
                If dimension or areas do not match.
            :class:`ValueError`:
                If some, but not all data arrays lack an area attribute.
        """
        if len(data_arrays) == 1:
            return

        if "x" in data_arrays[0].dims and \
                not all(x.sizes["x"] == data_arrays[0].sizes["x"]
                        for x in data_arrays[1:]):
            raise IncompatibleAreas("X dimension has different sizes")
        if "y" in data_arrays[0].dims and \
                not all(x.sizes["y"] == data_arrays[0].sizes["y"]
                        for x in data_arrays[1:]):
            raise IncompatibleAreas("Y dimension has different sizes")

        areas = [ds.attrs.get("area") for ds in data_arrays]
        if all(a is None for a in areas):
            return
        if any(a is None for a in areas):
            raise ValueError("Missing 'area' attribute")

        if not all(areas[0] == x for x in areas[1:]):
            LOG.debug("Not all areas are the same in "
                      "'{}'".format(self.attrs["name"]))
            raise IncompatibleAreas("Areas are different")


class DifferenceCompositor(CompositeBase):
    """Make the difference of two data arrays."""

    def __call__(self, projectables, nonprojectables=None, **attrs):
        """Generate the composite."""
        if len(projectables) != 2:
            raise ValueError("Expected 2 datasets, got %d" % (len(projectables),))
        projectables = self.match_data_arrays(projectables)
        info = combine_metadata(*projectables)
        info["name"] = self.attrs["name"]
        info.update(self.attrs)  # attrs from YAML/__init__
        info.update(attrs)  # overwriting of DataID properties

        proj = projectables[0] - projectables[1]
        proj.attrs = info
        return proj


class RatioCompositor(CompositeBase):
    """Make the ratio of two data arrays."""

    def __call__(self, projectables, nonprojectables=None, **info):
        """Generate the composite."""
        if len(projectables) != 2:
            raise ValueError("Expected 2 datasets, got %d" % (len(projectables),))
        projectables = self.match_data_arrays(projectables)
        info = combine_metadata(*projectables)
        info["name"] = self.attrs["name"]

        proj = projectables[0] / projectables[1]
        proj.attrs = info
        return proj


class SumCompositor(CompositeBase):
    """Make the sum of two data arrays."""

    def __call__(self, projectables, nonprojectables=None, **info):
        """Generate the composite."""
        if len(projectables) != 2:
            raise ValueError("Expected 2 datasets, got %d" % (len(projectables),))
        projectables = self.match_data_arrays(projectables)
        info = combine_metadata(*projectables)
        info["name"] = self.attrs["name"]

        proj = projectables[0] + projectables[1]
        proj.attrs = info
        return proj


class SingleBandCompositor(CompositeBase):
    """Basic single-band composite builder.

    This preserves all the attributes of the dataset it is derived from.
    """

    @staticmethod
    def _update_missing_metadata(existing_attrs, new_attrs):
        for key, val in new_attrs.items():
            if key not in existing_attrs and val is not None:
                existing_attrs[key] = val

    def __call__(self, projectables, nonprojectables=None, **attrs):
        """Build the composite."""
        if len(projectables) != 1:
            raise ValueError("Can't have more than one band in a single-band composite")

        data = projectables[0]
        new_attrs = data.attrs.copy()
        self._update_missing_metadata(new_attrs, attrs)
        resolution = new_attrs.get("resolution", None)
        new_attrs.update(self.attrs)
        if resolution is not None:
            new_attrs["resolution"] = resolution

        return xr.DataArray(data=data.data, attrs=new_attrs,
                            dims=data.dims, coords=data.coords)


class CategoricalDataCompositor(CompositeBase):
    """Compositor used to recategorize categorical data using a look-up-table.

    Each value in the data array will be recategorized to a new category defined in
    the look-up-table using the original value as an index for that look-up-table.

    Example:
        data = [[1, 3, 2], [4, 2, 0]]
        lut = [10, 20, 30, 40, 50]
        res = [[20, 40, 30], [50, 30, 10]]
    """

    def __init__(self, name, lut=None, **kwargs):
        """Get look-up-table used to recategorize data.

        Args:
            lut (list): a list of new categories. The lenght must be greater than the
                        maximum value in the data array that should be recategorized.
        """
        self.lut = np.array(lut)
        super(CategoricalDataCompositor, self).__init__(name, **kwargs)

    def _update_attrs(self, new_attrs):
        """Modify name and add LUT."""
        new_attrs["name"] = self.attrs["name"]
        new_attrs["composite_lut"] = list(self.lut)

    @staticmethod
    def _getitem(block, lut):
        return lut[block]

    def __call__(self, projectables, **kwargs):
        """Recategorize the data."""
        if len(projectables) != 1:
            raise ValueError("Can't have more than one dataset for a categorical data composite")

        data = projectables[0].astype(int)
        res = data.data.map_blocks(self._getitem, self.lut, dtype=self.lut.dtype)

        new_attrs = data.attrs.copy()
        self._update_attrs(new_attrs)

        return xr.DataArray(res, dims=data.dims, attrs=new_attrs, coords=data.coords)


class GenericCompositor(CompositeBase):
    """Basic colored composite builder."""

    modes = {1: "L", 2: "LA", 3: "RGB", 4: "RGBA"}

    def __init__(self, name, common_channel_mask=True, **kwargs):
        """Collect custom configuration values.

        Args:
            common_channel_mask (bool): If True, mask all the channels with
                a mask that combines all the invalid areas of the given data.

        """
        self.common_channel_mask = common_channel_mask
        super(GenericCompositor, self).__init__(name, **kwargs)

    @classmethod
    def infer_mode(cls, data_arr):
        """Guess at the mode for a particular DataArray."""
        if "mode" in data_arr.attrs:
            return data_arr.attrs["mode"]
        if "bands" not in data_arr.dims:
            return cls.modes[1]
        if "bands" in data_arr.coords and isinstance(data_arr.coords["bands"][0].item(), str):
            return "".join(data_arr.coords["bands"].values)
        return cls.modes[data_arr.sizes["bands"]]

    def _concat_datasets(self, projectables, mode):
        try:
            data = xr.concat(projectables, "bands", coords="minimal")
            data["bands"] = list(mode)
        except ValueError as e:
            LOG.debug("Original exception for incompatible areas: {}".format(str(e)))
            raise IncompatibleAreas

        return data

    def _get_sensors(self, projectables):
        sensor = set()
        for projectable in projectables:
            current_sensor = projectable.attrs.get("sensor", None)
            if current_sensor:
                if isinstance(current_sensor, (str, bytes)):
                    sensor.add(current_sensor)
                else:
                    sensor |= current_sensor
        if len(sensor) == 0:
            sensor = None
        elif len(sensor) == 1:
            sensor = list(sensor)[0]
        return sensor

    def __call__(
            self,
            datasets: Sequence[xr.DataArray],
            optional_datasets: Optional[Sequence[xr.DataArray]] = None,
            **attrs
    ) -> xr.DataArray:
        """Build the composite."""
        if "deprecation_warning" in self.attrs:
            warnings.warn(
                self.attrs["deprecation_warning"],
                UserWarning,
                stacklevel=2
            )
<<<<<<< HEAD
            self.attrs.pop('deprecation_warning', None)
        num = len(datasets)
        mode = attrs.get('mode')
=======
            self.attrs.pop("deprecation_warning", None)
        num = len(projectables)
        mode = attrs.get("mode")
>>>>>>> 652a236e
        if mode is None:
            # num may not be in `self.modes` so only check if we need to
            mode = self.modes[num]
        if len(datasets) > 1:
            datasets = self.match_data_arrays(datasets)
            data = self._concat_datasets(datasets, mode)
            # Skip masking if user wants it or a specific alpha channel is given.
            if self.common_channel_mask and mode[-1] != "A":
                data = data.where(data.notnull().all(dim="bands"))
        else:
            data = datasets[0]

        # if inputs have a time coordinate that may differ slightly between
        # themselves then find the mid time and use that as the single
        # time coordinate value
<<<<<<< HEAD
        if len(datasets) > 1:
            time = check_times(datasets)
            if time is not None and 'time' in data.dims:
                data['time'] = [time]
=======
        if len(projectables) > 1:
            time = check_times(projectables)
            if time is not None and "time" in data.dims:
                data["time"] = [time]
>>>>>>> 652a236e

        new_attrs = combine_metadata(*datasets)
        # remove metadata that shouldn't make sense in a composite
        new_attrs["wavelength"] = None
        new_attrs.pop("units", None)
        new_attrs.pop("calibration", None)
        new_attrs.pop("modifiers", None)

        new_attrs.update({key: val
                          for (key, val) in attrs.items()
                          if val is not None})
        resolution = new_attrs.get("resolution", None)
        new_attrs.update(self.attrs)
        if resolution is not None:
<<<<<<< HEAD
            new_attrs['resolution'] = resolution
        new_attrs["sensor"] = self._get_sensors(datasets)
=======
            new_attrs["resolution"] = resolution
        new_attrs["sensor"] = self._get_sensors(projectables)
>>>>>>> 652a236e
        new_attrs["mode"] = mode

        return xr.DataArray(data=data.data, attrs=new_attrs,
                            dims=data.dims, coords=data.coords)


class FillingCompositor(GenericCompositor):
    """Make a regular RGB, filling the RGB bands with the first provided dataset's values."""

    def __call__(self, projectables, nonprojectables=None, **info):
        """Generate the composite."""
        projectables = self.match_data_arrays(projectables)
        projectables[1] = projectables[1].fillna(projectables[0])
        projectables[2] = projectables[2].fillna(projectables[0])
        projectables[3] = projectables[3].fillna(projectables[0])
        return super(FillingCompositor, self).__call__(projectables[1:], **info)


class Filler(GenericCompositor):
    """Fix holes in projectable 1 with data from projectable 2."""

    def __call__(self, projectables, nonprojectables=None, **info):
        """Generate the composite."""
        projectables = self.match_data_arrays(projectables)
        filled_projectable = projectables[0].fillna(projectables[1])
        return super(Filler, self).__call__([filled_projectable], **info)


class MultiFiller(SingleBandCompositor):
    """Fix holes in projectable 1 with data from the next projectables."""

    def __call__(self, projectables, nonprojectables=None, **info):
        """Generate the composite."""
        projectables = self.match_data_arrays(projectables)
        filled_projectable = projectables[0]
        for next_projectable in projectables[1:]:
            filled_projectable = filled_projectable.fillna(next_projectable)
        if "optional_datasets" in info.keys():
            for next_projectable in info["optional_datasets"]:
                filled_projectable = filled_projectable.fillna(next_projectable)

        return super().__call__([filled_projectable], **info)


class RGBCompositor(GenericCompositor):
    """Make a composite from three color bands (deprecated)."""

    def __call__(self, projectables, nonprojectables=None, **info):
        """Generate the composite."""
        warnings.warn(
            "RGBCompositor is deprecated, use GenericCompositor instead.",
            DeprecationWarning,
            stacklevel=2
        )
        if len(projectables) != 3:
            raise ValueError("Expected 3 datasets, got %d" % (len(projectables),))
        return super(RGBCompositor, self).__call__(projectables, **info)


class ColormapCompositor(GenericCompositor):
    """A compositor that uses colormaps.

    .. warning::

        Deprecated since Satpy 0.39.

    This compositor is deprecated.  To apply a colormap, use a
    :class:`SingleBandCompositor` composite with a
    :func:`~satpy.enhancements.colorize` or
    :func:`~satpy.enhancements.palettize` enhancement instead.
    For example, to make a ``cloud_top_height`` composite based on a dataset
    ``ctth_alti`` palettized by ``ctth_alti_pal``, the composite would be::

      cloud_top_height:
        compositor: !!python/name:satpy.composites.SingleBandCompositor
        prerequisites:
        - ctth_alti
        tandard_name: cloud_top_height

    and the enhancement::

      cloud_top_height:
        standard_name: cloud_top_height
        operations:
        - name: palettize
          method: !!python/name:satpy.enhancements.palettize
          kwargs:
            palettes:
              - dataset: ctth_alti_pal
                color_scale: 255
                min_value: 0
                max_value: 255
    """

    @staticmethod
    def build_colormap(palette, dtype, info):
        """Create the colormap from the `raw_palette` and the valid_range.

        Colormaps come in different forms, but they are all supposed to have
        color values between 0 and 255. The following cases are considered:

        - Palettes comprised of only a list of colors. If *dtype* is uint8,
          the values of the colormap are the enumeration of the colors.
          Otherwise, the colormap values will be spread evenly from the min
          to the max of the valid_range provided in `info`.
        - Palettes that have a palette_meanings attribute. The palette meanings
          will be used as values of the colormap.

        """
        squeezed_palette = np.asanyarray(palette).squeeze() / 255.0
        cmap = Colormap.from_array_with_metadata(
                palette,
                dtype,
                color_scale=255,
                valid_range=info.get("valid_range"),
                scale_factor=info.get("scale_factor", 1),
                add_offset=info.get("add_offset", 0))

        return cmap, squeezed_palette

    def __call__(self, projectables, **info):
        """Generate the composite."""
        if len(projectables) != 2:
            raise ValueError("Expected 2 datasets, got %d" %
                             (len(projectables), ))
        data, palette = projectables

        colormap, palette = self.build_colormap(palette, data.dtype, data.attrs)

        channels = self._apply_colormap(colormap, data, palette)
        return self._create_composite_from_channels(channels, data)

    def _create_composite_from_channels(self, channels, template):
        mask = self._get_mask_from_data(template)
        channels = [self._create_masked_dataarray_like(channel, template, mask) for channel in channels]
        res = super(ColormapCompositor, self).__call__(channels, **template.attrs)
        res.attrs["_FillValue"] = np.nan
        return res

    @staticmethod
    def _get_mask_from_data(data):
        fill_value = data.attrs.get("_FillValue", np.nan)
        if np.isnan(fill_value):
            mask = data.notnull()
        else:
            mask = data != data.attrs["_FillValue"]
        return mask

    @staticmethod
    def _create_masked_dataarray_like(array, template, mask):
        return xr.DataArray(array.reshape(template.shape),
                            dims=template.dims, coords=template.coords,
                            attrs=template.attrs).where(mask)


class ColorizeCompositor(ColormapCompositor):
    """A compositor colorizing the data, interpolating the palette colors when needed.

    .. warning::

        Deprecated since Satpy 0.39.  See the :class:`ColormapCompositor`
        docstring for documentation on the alternative.
    """

    @staticmethod
    def _apply_colormap(colormap, data, palette):
        del palette
        return colormap.colorize(data.data.squeeze())


class PaletteCompositor(ColormapCompositor):
    """A compositor colorizing the data, not interpolating the palette colors.

    .. warning::

        Deprecated since Satpy 0.39.  See the :class:`ColormapCompositor`
        docstring for documentation on the alternative.
    """

    @staticmethod
    def _apply_colormap(colormap, data, palette):
        channels, colors = colormap.palettize(data.data.squeeze())
        channels = channels.map_blocks(_insert_palette_colors, palette, dtype=palette.dtype,
                                       new_axis=2, chunks=list(channels.chunks) + [palette.shape[1]])
        return [channels[:, :, i] for i in range(channels.shape[2])]


def _insert_palette_colors(channels, palette):
    channels = palette[channels]
    return channels


class DayNightCompositor(GenericCompositor):
    """A compositor that blends day data with night data.

    Using the `day_night` flag it is also possible to provide only a day product
    or only a night product and mask out (make transparent) the opposite portion
    of the image (night or day). See the documentation below for more details.
    """

    def __init__(self, name, lim_low=85., lim_high=88., day_night="day_night", include_alpha=True, **kwargs):
        """Collect custom configuration values.

        Args:
            lim_low (float): lower limit of Sun zenith angle for the
                             blending of the given channels
            lim_high (float): upper limit of Sun zenith angle for the
                             blending of the given channels
            day_night (string): "day_night" means both day and night portions will be kept
                                "day_only" means only day portion will be kept
                                "night_only" means only night portion will be kept
            include_alpha (bool): This only affects the "day only" or "night only" result.
                                  True means an alpha band will be added to the output image for transparency.
                                  False means the output is a single-band image with undesired pixels being masked out
                                  (replaced with NaNs).

        """
        self.lim_low = lim_low
        self.lim_high = lim_high
        self.day_night = day_night
        self.include_alpha = include_alpha
        self._has_sza = False
        super(DayNightCompositor, self).__init__(name, **kwargs)

    def __call__(
            self,
            datasets: Sequence[xr.DataArray],
            optional_datasets: Optional[Sequence[xr.DataArray]] = None,
            **attrs
    ) -> xr.DataArray:
        """Generate the composite."""
        datasets = self.match_data_arrays(datasets)
        # At least one composite is requested.
        foreground_data = datasets[0]

        weights = self._get_coszen_blending_weights(datasets)

        # Apply enhancements to the foreground data
        foreground_data = enhance2dataset(foreground_data)

        if "only" in self.day_night:
            fg_attrs = foreground_data.attrs.copy()
            day_data, night_data, weights = self._get_data_for_single_side_product(foreground_data, weights)
        else:
            day_data, night_data, fg_attrs = self._get_data_for_combined_product(foreground_data, datasets[1])

        # The computed coszen is for the full area, so it needs to be masked for missing and off-swath data
        if self.include_alpha and not self._has_sza:
            weights = self._mask_weights_with_data(weights, day_data, night_data)

        if "only" not in self.day_night:
            # Replace missing channel data with zeros
            day_data = zero_missing_data(day_data, night_data)
            night_data = zero_missing_data(night_data, day_data)

        data = self._weight_data(day_data, night_data, weights, fg_attrs)

        return super(DayNightCompositor, self).__call__(
            data,
            optional_datasets=optional_datasets,
            **attrs
        )

    def _get_coszen_blending_weights(
            self,
            projectables: Sequence[xr.DataArray],
    ) -> xr.DataArray:
        lim_low = np.cos(np.deg2rad(self.lim_low))
        lim_high = np.cos(np.deg2rad(self.lim_high))
        try:
            coszen = np.cos(np.deg2rad(projectables[2 if self.day_night == "day_night" else 1]))
            self._has_sza = True
        except IndexError:
            from satpy.modifiers.angles import get_cos_sza
            LOG.debug("Computing sun zenith angles.")
            # Get chunking that matches the data
            coszen = get_cos_sza(projectables[0])
        # Calculate blending weights
        coszen -= np.min((lim_high, lim_low))
        coszen /= np.abs(lim_low - lim_high)

        return coszen.clip(0, 1)

    def _get_data_for_single_side_product(
            self,
            foreground_data: xr.DataArray,
            weights: xr.DataArray,
    ) -> tuple[xr.DataArray, xr.DataArray, xr.DataArray]:
        # Only one portion (day or night) is selected. One composite is requested.
        # Add alpha band to single L/RGB composite to make the masked-out portion transparent when needed
        # L -> LA
        # RGB -> RGBA
        if self.include_alpha:
            foreground_data = add_alpha_bands(foreground_data)
        else:
            weights = self._mask_weights(weights)

        day_data, night_data = self._get_day_night_data_for_single_side_product(foreground_data)
        return day_data, night_data, weights

    def _mask_weights(self, weights):
        if "day" in self.day_night:
            return weights.where(weights != 0, np.nan)
        return weights.where(weights != 1, np.nan)

    def _get_day_night_data_for_single_side_product(self, foreground_data):
        if "day" in self.day_night:
            return foreground_data, 0
        return 0, foreground_data

    def _get_data_for_combined_product(self, day_data, night_data):
        # Apply enhancements also to night-side data
        night_data = enhance2dataset(night_data)

        # Adjust bands so that they match
        # L/RGB -> RGB/RGB
        # LA/RGB -> RGBA/RGBA
        # RGB/RGBA -> RGBA/RGBA
        day_data = add_bands(day_data, night_data["bands"])
        night_data = add_bands(night_data, day_data["bands"])

        # Get merged metadata
        attrs = combine_metadata(day_data, night_data)

        return day_data, night_data, attrs

    def _mask_weights_with_data(
            self,
            weights: xr.DataArray,
            day_data: xr.DataArray,
            night_data: xr.DataArray,
    ) -> xr.DataArray:
        data_a = _get_single_channel(day_data)
        data_b = _get_single_channel(night_data)
        if "only" in self.day_night:
            mask = _get_weight_mask_for_single_side_product(data_a, data_b)
        else:
            mask = _get_weight_mask_for_daynight_product(weights, data_a, data_b)

        return weights.where(mask, np.nan)

    def _weight_data(
            self,
            day_data: xr.DataArray,
            night_data: xr.DataArray,
            weights: xr.DataArray,
            attrs: dict,
    ) -> list[xr.DataArray]:
        if not self.include_alpha:
            fill = 1 if self.day_night == "night_only" else 0
            weights = weights.where(~np.isnan(weights), fill)
        data = []
        for b in _get_band_names(day_data, night_data):
            day_band = _get_single_band_data(day_data, b)
            night_band = _get_single_band_data(night_data, b)
            # For day-only and night-only products only the alpha channel is weighted
            # If there's no alpha band, weight the actual data
            if b == "A" or "only" not in self.day_night or not self.include_alpha:
                day_band = day_band * weights
                night_band = night_band * (1 - weights)
            band = day_band + night_band
            band.attrs = attrs
            data.append(band)
        return data


def _get_band_names(day_data, night_data):
    try:
        bands = day_data["bands"]
    except TypeError:
        bands = night_data["bands"]
    return bands


def _get_single_band_data(data, band):
    if isinstance(data, int):
        return data
    return data.sel(bands=band)


def _get_single_channel(data: xr.DataArray) -> xr.DataArray:
    try:
        data = data[0, :, :]
        # remove coordinates that may be band-specific (ex. "bands")
        # and we don't care about anymore
        data = data.reset_coords(drop=True)
    except (IndexError, TypeError):
        pass
    return data


def _get_weight_mask_for_single_side_product(data_a, data_b):
    if isinstance(data_a, int):
        return ~da.isnan(data_b)
    return ~da.isnan(data_a)


def _get_weight_mask_for_daynight_product(weights, data_a, data_b):
    mask1 = (weights > 0) & ~np.isnan(data_a)
    mask2 = (weights < 1) & ~np.isnan(data_b)
    return mask1 | mask2


def add_alpha_bands(data):
    """Only used for DayNightCompositor.

    Add an alpha band to L or RGB composite as prerequisites for the following band matching
    to make the masked-out area transparent.
    """
    if "A" not in data["bands"].data:
        new_data = [data.sel(bands=band) for band in data["bands"].data]
        # Create alpha band based on a copy of the first "real" band
        alpha = new_data[0].copy()
        alpha.data = da.ones((data.sizes["y"],
                              data.sizes["x"]),
                             chunks=new_data[0].chunks)
        # Rename band to indicate it's alpha
        alpha["bands"] = "A"
        new_data.append(alpha)
        new_data = xr.concat(new_data, dim="bands")
        new_data.attrs["mode"] = data.attrs["mode"] + "A"
        data = new_data
    return data


def enhance2dataset(dset, convert_p=False):
    """Return the enhancement dataset *dset* as an array.

    If `convert_p` is True, enhancements generating a P mode will be converted to RGB or RGBA.
    """
    attrs = dset.attrs
    data = _get_data_from_enhanced_image(dset, convert_p)
    data.attrs = attrs
    # remove 'mode' if it is specified since it may have been updated
    data.attrs.pop("mode", None)
    # update mode since it may have changed (colorized/palettize)
    data.attrs["mode"] = GenericCompositor.infer_mode(data)
    return data


def _get_data_from_enhanced_image(dset, convert_p):
    img = get_enhanced_image(dset)
    if convert_p and img.mode == "P":
        img = _apply_palette_to_image(img)
    if img.mode != "P":
        data = img.data.clip(0.0, 1.0)
    else:
        data = img.data
    return data


def _apply_palette_to_image(img):
    if len(img.palette[0]) == 3:
        img = img.convert("RGB")
    elif len(img.palette[0]) == 4:
        img = img.convert("RGBA")
    return img


def add_bands(data, bands):
    """Add bands so that they match *bands*."""
    # Add R, G and B bands, remove L band
    bands = bands.compute()
    if "P" in data["bands"].data or "P" in bands.data:
        raise NotImplementedError("Cannot mix datasets of mode P with other datasets at the moment.")
    if "L" in data["bands"].data and "R" in bands.data:
        lum = data.sel(bands="L")
        # Keep 'A' if it was present
        if "A" in data["bands"]:
            alpha = data.sel(bands="A")
            new_data = (lum, lum, lum, alpha)
            new_bands = ["R", "G", "B", "A"]
            mode = "RGBA"
        else:
            new_data = (lum, lum, lum)
            new_bands = ["R", "G", "B"]
            mode = "RGB"
        data = xr.concat(new_data, dim="bands", coords={"bands": new_bands})
        data["bands"] = new_bands
        data.attrs["mode"] = mode
    # Add alpha band
    if "A" not in data["bands"].data and "A" in bands.data:
        new_data = [data.sel(bands=band) for band in data["bands"].data]
        # Create alpha band based on a copy of the first "real" band
        alpha = new_data[0].copy()
        alpha.data = da.ones((data.sizes["y"],
                              data.sizes["x"]),
                             chunks=new_data[0].chunks)
        # Rename band to indicate it's alpha
        alpha["bands"] = "A"
        new_data.append(alpha)
        new_data = xr.concat(new_data, dim="bands")
        new_data.attrs["mode"] = data.attrs["mode"] + "A"
        data = new_data
    return data


def zero_missing_data(data1, data2):
    """Replace NaN values with zeros in data1 if the data is valid in data2."""
    nans = np.logical_and(np.isnan(data1), np.logical_not(np.isnan(data2)))
    return data1.where(~nans, 0)


class RealisticColors(GenericCompositor):
    """Create a realistic colours composite for SEVIRI."""

    def __call__(self, projectables, *args, **kwargs):
        """Generate the composite."""
        projectables = self.match_data_arrays(projectables)
        vis06 = projectables[0]
        vis08 = projectables[1]
        hrv = projectables[2]

        try:
            ch3 = 3 * hrv - vis06 - vis08
            ch3.attrs = hrv.attrs
        except ValueError:
            raise IncompatibleAreas

        ndvi = (vis08 - vis06) / (vis08 + vis06)
        ndvi = np.where(ndvi < 0, 0, ndvi)

        ch1 = ndvi * vis06 + (1 - ndvi) * vis08
        ch1.attrs = vis06.attrs
        ch2 = ndvi * vis08 + (1 - ndvi) * vis06
        ch2.attrs = vis08.attrs

        res = super(RealisticColors, self).__call__((ch1, ch2, ch3),
                                                    *args, **kwargs)
        return res


class CloudCompositor(GenericCompositor):
    """Detect clouds based on thresholding and use it as a mask for compositing."""

    def __init__(self, name, transition_min=258.15, transition_max=298.15,
                 transition_gamma=3.0, **kwargs):
        """Collect custom configuration values.

        Args:
            transition_min (float): Values below or equal to this are
                                    clouds -> opaque white
            transition_max (float): Values above this are
                                    cloud free -> transparent
            transition_gamma (float): Gamma correction to apply at the end

        """
        self.transition_min = transition_min
        self.transition_max = transition_max
        self.transition_gamma = transition_gamma
        super(CloudCompositor, self).__init__(name, **kwargs)

    def __call__(self, projectables, **kwargs):
        """Generate the composite."""
        data = projectables[0]

        # Default to rough IR thresholds
        # Values below or equal to this are clouds -> opaque white
        tr_min = self.transition_min
        # Values above this are cloud free -> transparent
        tr_max = self.transition_max
        # Gamma correction
        gamma = self.transition_gamma

        slope = 1 / (tr_min - tr_max)
        offset = 1 - slope * tr_min

        alpha = data.where(data > tr_min, 1.)
        alpha = alpha.where(data <= tr_max, 0.)
        alpha = alpha.where((data <= tr_min) | (data > tr_max), slope * data + offset)

        # gamma adjustment
        alpha **= gamma
        res = super(CloudCompositor, self).__call__((data, alpha), **kwargs)
        return res


class RatioSharpenedRGB(GenericCompositor):
    """Sharpen RGB bands with ratio of a high resolution band to a lower resolution version.

    Any pixels where the ratio is computed to be negative or infinity, it is
    reset to 1. Additionally, the ratio is limited to 1.5 on the high end to
    avoid high changes due to small discrepancies in instrument detector
    footprint. Note that the input data to this compositor must already be
    resampled so all data arrays are the same shape.

    Example::

        R_lo -  1000m resolution - shape=(2000, 2000)
        G - 1000m resolution - shape=(2000, 2000)
        B - 1000m resolution - shape=(2000, 2000)
        R_hi -  500m resolution - shape=(4000, 4000)

        ratio = R_hi / R_lo
        new_R = R_hi
        new_G = G * ratio
        new_B = B * ratio

    In some cases, there could be multiple high resolution bands::

        R_lo -  1000m resolution - shape=(2000, 2000)
        G_hi - 500m resolution - shape=(4000, 4000)
        B - 1000m resolution - shape=(2000, 2000)
        R_hi -  500m resolution - shape=(4000, 4000)

    To avoid the green band getting involved in calculating ratio or sharpening,
    add "neutral_resolution_band: green" in the YAML config file. This way
    only the blue band will get sharpened::

        ratio = R_hi / R_lo
        new_R = R_hi
        new_G = G_hi
        new_B = B * ratio

    """

    def __init__(self, *args, **kwargs):
        """Instanciate the ration sharpener."""
        self.high_resolution_color = kwargs.pop("high_resolution_band", "red")
        self.neutral_resolution_color = kwargs.pop("neutral_resolution_band", None)
        if self.high_resolution_color not in ["red", "green", "blue", None]:
            raise ValueError("RatioSharpenedRGB.high_resolution_band must "
                             "be one of ['red', 'green', 'blue', None]. Not "
                             "'{}'".format(self.high_resolution_color))
        if self.neutral_resolution_color not in ["red", "green", "blue", None]:
            raise ValueError("RatioSharpenedRGB.neutral_resolution_band must "
                             "be one of ['red', 'green', 'blue', None]. Not "
                             "'{}'".format(self.neutral_resolution_color))
        super(RatioSharpenedRGB, self).__init__(*args, **kwargs)

    def __call__(self, datasets, optional_datasets=None, **info):
        """Sharpen low resolution datasets by multiplying by the ratio of ``high_res / low_res``.

        The resulting RGB has the units attribute removed.
        """
        if len(datasets) != 3:
            raise ValueError("Expected 3 datasets, got %d" % (len(datasets), ))
        if not all(x.shape == datasets[0].shape for x in datasets[1:]) or \
                (optional_datasets and
                 optional_datasets[0].shape != datasets[0].shape):
            raise IncompatibleAreas("RatioSharpening requires datasets of "
                                    "the same size. Must resample first.")

        optional_datasets = tuple() if optional_datasets is None else optional_datasets
        datasets = self.match_data_arrays(datasets + optional_datasets)
        red, green, blue, new_attrs = self._get_and_sharpen_rgb_data_arrays_and_meta(datasets, optional_datasets)
        combined_info = self._combined_sharpened_info(info, new_attrs)
        res = super(RatioSharpenedRGB, self).__call__((red, green, blue,), **combined_info)
        res.attrs.pop("units", None)
        return res

    def _get_and_sharpen_rgb_data_arrays_and_meta(self, datasets, optional_datasets):
        new_attrs = {}
        low_res_red = datasets[0]
        low_res_green = datasets[1]
        low_res_blue = datasets[2]
        if optional_datasets and self.high_resolution_color is not None:
            LOG.debug("Sharpening image with high resolution {} band".format(self.high_resolution_color))
            high_res = datasets[3]
            if "rows_per_scan" in high_res.attrs:
                new_attrs.setdefault("rows_per_scan", high_res.attrs["rows_per_scan"])
            new_attrs.setdefault("resolution", high_res.attrs["resolution"])

        else:
            LOG.debug("No sharpening band specified for ratio sharpening")
            high_res = None

        bands = {"red": low_res_red, "green": low_res_green, "blue": low_res_blue}
        if high_res is not None:
            self._sharpen_bands_with_high_res(bands, high_res)

        return bands["red"], bands["green"], bands["blue"], new_attrs

    def _sharpen_bands_with_high_res(self, bands, high_res):
        ratio = da.map_blocks(
            _get_sharpening_ratio,
            high_res.data,
            bands[self.high_resolution_color].data,
            meta=np.array((), dtype=high_res.dtype),
            dtype=high_res.dtype,
            chunks=high_res.chunks,
        )

        bands[self.high_resolution_color] = high_res

        with xr.set_options(keep_attrs=True):
            for color in bands.keys():
                if color != self.neutral_resolution_color and color != self.high_resolution_color:
                    bands[color] = bands[color] * ratio

    def _combined_sharpened_info(self, info, new_attrs):
        combined_info = {}
        combined_info.update(info)
        combined_info.update(new_attrs)
        # Update that information with configured information (including name)
        combined_info.update(self.attrs)
        # Force certain pieces of metadata that we *know* to be true
        combined_info.setdefault("standard_name", "true_color")
        return combined_info


def _get_sharpening_ratio(high_res, low_res):
    ratio = high_res / low_res
    # make ratio a no-op (multiply by 1) where the ratio is NaN, infinity,
    # or it is negative.
    ratio[~np.isfinite(ratio) | (ratio < 0)] = 1.0
    # we don't need ridiculously high ratios, they just make bright pixels
    np.clip(ratio, 0, 1.5, out=ratio)
    return ratio


def _mean4(data, offset=(0, 0), block_id=None):
    rows, cols = data.shape
    # we assume that the chunks except the first ones are aligned
    if block_id[0] == 0:
        row_offset = offset[0] % 2
    else:
        row_offset = 0
    if block_id[1] == 0:
        col_offset = offset[1] % 2
    else:
        col_offset = 0
    row_after = (row_offset + rows) % 2
    col_after = (col_offset + cols) % 2
    pad = ((row_offset, row_after), (col_offset, col_after))

    rows2 = rows + row_offset + row_after
    cols2 = cols + col_offset + col_after

    av_data = np.pad(data, pad, "edge")
    new_shape = (int(rows2 / 2.), 2, int(cols2 / 2.), 2)
    with np.errstate(invalid="ignore"):
        data_mean = np.nanmean(av_data.reshape(new_shape), axis=(1, 3))
    data_mean = np.repeat(np.repeat(data_mean, 2, axis=0), 2, axis=1)
    data_mean = data_mean[row_offset:row_offset + rows, col_offset:col_offset + cols]
    return data_mean


class SelfSharpenedRGB(RatioSharpenedRGB):
    """Sharpen RGB with ratio of a band with a strided-version of itself.

    Example::

        R -  500m resolution - shape=(4000, 4000)
        G - 1000m resolution - shape=(2000, 2000)
        B - 1000m resolution - shape=(2000, 2000)

        ratio = R / four_element_average(R)
        new_R = R
        new_G = G * ratio
        new_B = B * ratio

    """

    @staticmethod
    def four_element_average_dask(d):
        """Average every 4 elements (2x2) in a 2D array."""
        try:
            offset = d.attrs["area"].crop_offset
        except (KeyError, AttributeError):
            offset = (0, 0)

        res = d.data.map_blocks(_mean4, offset=offset, dtype=d.dtype)
        return xr.DataArray(res, attrs=d.attrs, dims=d.dims, coords=d.coords)

    def __call__(self, datasets, optional_datasets=None, **attrs):
        """Generate the composite."""
        colors = ["red", "green", "blue"]
        if self.high_resolution_color not in colors:
            raise ValueError("SelfSharpenedRGB requires at least one high resolution band, not "
                             "'{}'".format(self.high_resolution_color))

        high_res = datasets[colors.index(self.high_resolution_color)]
        high_mean = self.four_element_average_dask(high_res)
        red = high_mean if self.high_resolution_color == "red" else datasets[0]
        green = high_mean if self.high_resolution_color == "green" else datasets[1]
        blue = high_mean if self.high_resolution_color == "blue" else datasets[2]
        return super(SelfSharpenedRGB, self).__call__((red, green, blue), optional_datasets=(high_res,), **attrs)


class LuminanceSharpeningCompositor(GenericCompositor):
    """Create a high resolution composite by sharpening a low resolution using high resolution luminance.

    This is done by converting to YCbCr colorspace, replacing Y, and convertin back to RGB.
    """

    def __call__(self, projectables, *args, **kwargs):
        """Generate the composite."""
        from trollimage.image import rgb2ycbcr, ycbcr2rgb
        projectables = self.match_data_arrays(projectables)
        luminance = projectables[0].copy()
        luminance /= 100.
        # Limit between min(luminance) ... 1.0
        luminance = da.where(luminance > 1., 1., luminance)

        # Get the enhanced version of the composite to be sharpened
        rgb_img = enhance2dataset(projectables[1])

        # This all will be eventually replaced with trollimage convert() method
        # ycbcr_img = rgb_img.convert('YCbCr')
        # ycbcr_img.data[0, :, :] = luminance
        # rgb_img = ycbcr_img.convert('RGB')

        # Replace luminance of the IR composite
        y__, cb_, cr_ = rgb2ycbcr(rgb_img.data[0, :, :],
                                  rgb_img.data[1, :, :],
                                  rgb_img.data[2, :, :])

        r__, g__, b__ = ycbcr2rgb(luminance, cb_, cr_)
        y_size, x_size = r__.shape
        r__ = da.reshape(r__, (1, y_size, x_size))
        g__ = da.reshape(g__, (1, y_size, x_size))
        b__ = da.reshape(b__, (1, y_size, x_size))

        rgb_img.data = da.vstack((r__, g__, b__))
        return super(LuminanceSharpeningCompositor, self).__call__(rgb_img, *args, **kwargs)


class SandwichCompositor(GenericCompositor):
    """Make a sandwich product."""

    def __call__(self, projectables, *args, **kwargs):
        """Generate the composite."""
        projectables = self.match_data_arrays(projectables)
        luminance = projectables[0]
        luminance = luminance / 100.
        # Limit between min(luminance) ... 1.0
        luminance = luminance.clip(max=1.)

        # Get the enhanced version of the RGB composite to be sharpened
        rgb_img = enhance2dataset(projectables[1])
        # Ignore alpha band when applying luminance
        rgb_img = rgb_img.where(rgb_img.bands == "A", rgb_img * luminance)
        return super(SandwichCompositor, self).__call__(rgb_img, *args, **kwargs)


# TODO: Turn this into a weighted RGB compositor
class NaturalEnh(GenericCompositor):
    """Enhanced version of natural color composite by Simon Proud.

    Args:
        ch16_w (float): weight for red channel (1.6 um). Default: 1.3
        ch08_w (float): weight for green channel (0.8 um). Default: 2.5
        ch06_w (float): weight for blue channel (0.6 um). Default: 2.2

    """

    def __init__(self, name, ch16_w=1.3, ch08_w=2.5, ch06_w=2.2,
                 *args, **kwargs):
        """Initialize the class."""
        self.ch06_w = ch06_w
        self.ch08_w = ch08_w
        self.ch16_w = ch16_w
        super(NaturalEnh, self).__init__(name, *args, **kwargs)

    def __call__(self, projectables, *args, **kwargs):
        """Generate the composite."""
        projectables = self.match_data_arrays(projectables)
        ch16 = projectables[0]
        ch08 = projectables[1]
        ch06 = projectables[2]

        ch1 = self.ch16_w * ch16 + self.ch08_w * ch08 + self.ch06_w * ch06
        ch1.attrs = ch16.attrs
        ch2 = ch08
        ch3 = ch06

        return super(NaturalEnh, self).__call__((ch1, ch2, ch3),
                                                *args, **kwargs)


class StaticImageCompositor(GenericCompositor, DataDownloadMixin):
    """A compositor that loads a static image from disk.

    Environment variables in the filename are automatically expanded.

    """

    def __init__(self, name, filename=None, url=None, known_hash=None, area=None,
                 **kwargs):
        """Collect custom configuration values.

        Args:
            filename (str): Name to use when storing and referring to the file
                in the ``data_dir`` cache. If ``url`` is provided (preferred),
                then this is used as the filename in the cache and will be
                appended to ``<data_dir>/composites/<class_name>/``. If
                ``url`` is provided and ``filename`` is not then the
                ``filename`` will be guessed from the ``url``.
                If ``url`` is not provided, then it is assumed ``filename``
                refers to a local file. If the ``filename`` does not come with
                an absolute path, ``data_dir`` will be used as the directory path.
                Environment variables are expanded.
            url (str): URL to remote file. When the composite is created the
                file will be downloaded and cached in Satpy's ``data_dir``.
                Environment variables are expanded.
            known_hash (str or None): Hash of the remote file used to verify
                a successful download. If not provided then the download will
                not be verified. See :func:`satpy.aux_download.register_file`
                for more information.
            area (str): Name of area definition for the image.  Optional
                for images with built-in area definitions (geotiff).

        Use cases:
            1. url + no filename:
               Satpy determines the filename based on the filename in the URL,
               then downloads the URL, and saves it to <data_dir>/<filename>.
               If the file already exists and known_hash is also provided, then the pooch
               library compares the hash of the file to the known_hash. If it does not
               match, then the URL is re-downloaded. If it matches then no download.
            2. url + relative filename:
               Same as case 1 but filename is already provided so download goes to
               <data_dir>/<filename>. Same hashing behavior. This does not check for an
               absolute path.
            3. No url + absolute filename:
               No download, filename is passed directly to generic_image reader. No hashing
               is done.
            4. No url + relative filename:
               Check if <data_dir>/<filename> exists. If it does then make filename an
               absolute path. If it doesn't, then keep it as is and let the exception at
               the bottom of the method get raised.
        """
        filename, url = self._get_cache_filename_and_url(filename, url)
        self._cache_filename = filename
        self._url = url
        self._known_hash = known_hash
        self.area = None
        if area is not None:
            from satpy.resample import get_area_def
            self.area = get_area_def(area)

        super(StaticImageCompositor, self).__init__(name, **kwargs)
        cache_keys = self.register_data_files([])
        self._cache_key = cache_keys[0]

    @staticmethod
    def _check_relative_filename(filename):
        data_dir = satpy.config.get("data_dir")
        path = os.path.join(data_dir, filename)

        return path if os.path.exists(path) else filename

    def _get_cache_filename_and_url(self, filename, url):
        if filename:
            filename = os.path.expanduser(os.path.expandvars(filename))

            if not os.path.isabs(filename) and not url:
                filename = self._check_relative_filename(filename)

        if url:
            url = os.path.expandvars(url)
            if not filename:
                filename = os.path.basename(url)
        elif not filename or not os.path.isabs(filename):
            raise ValueError("StaticImageCompositor needs a remote 'url', "
                             "or absolute path to 'filename', "
                             "or an existing 'filename' relative to Satpy's 'data_dir'.")

        return filename, url

    def register_data_files(self, data_files):
        """Tell Satpy about files we may want to download."""
        if os.path.isabs(self._cache_filename):
            return [None]
        return super().register_data_files([{
            "url": self._url,
            "known_hash": self._known_hash,
            "filename": self._cache_filename,
        }])

    def _retrieve_data_file(self):
        from satpy.aux_download import retrieve
        if os.path.isabs(self._cache_filename):
            return self._cache_filename
        return retrieve(self._cache_key)

    def __call__(self, *args, **kwargs):
        """Call the compositor."""
        from satpy import Scene
        local_file = self._retrieve_data_file()
        scn = Scene(reader="generic_image", filenames=[local_file])
        scn.load(["image"])
        img = scn["image"]
        # use compositor parameters as extra metadata
        # most important: set 'name' of the image
        img.attrs.update(self.attrs)
        # Check for proper area definition.  Non-georeferenced images
        # do not have `area` in the attributes
        if "area" not in img.attrs:
            if self.area is None:
                raise AttributeError("Area definition needs to be configured")
            img.attrs["area"] = self.area
        img.attrs["sensor"] = None
        img.attrs["mode"] = "".join(img.bands.data)
        img.attrs.pop("modifiers", None)
        img.attrs.pop("calibration", None)
        # Add start time if not present in the filename
        if "start_time" not in img.attrs or not img.attrs["start_time"]:
            import datetime as dt
            img.attrs["start_time"] = dt.datetime.utcnow()
        if "end_time" not in img.attrs or not img.attrs["end_time"]:
            import datetime as dt
            img.attrs["end_time"] = dt.datetime.utcnow()

        return img


class BackgroundCompositor(GenericCompositor):
    """A compositor that overlays one composite on top of another."""

    def __call__(self, projectables, *args, **kwargs):
        """Call the compositor."""
        projectables = self.match_data_arrays(projectables)
        # Get enhanced datasets
        foreground = enhance2dataset(projectables[0], convert_p=True)
        background = enhance2dataset(projectables[1], convert_p=True)
        # Adjust bands so that they match
        # L/RGB -> RGB/RGB
        # LA/RGB -> RGBA/RGBA
        # RGB/RGBA -> RGBA/RGBA
        foreground = add_bands(foreground, background["bands"])
        background = add_bands(background, foreground["bands"])

        attrs = self._combine_metadata_with_mode_and_sensor(foreground, background)
        data = self._get_merged_image_data(foreground, background)
        res = super(BackgroundCompositor, self).__call__(data, **kwargs)
        res.attrs.update(attrs)
        return res

    def _combine_metadata_with_mode_and_sensor(self,
                                               foreground: xr.DataArray,
                                               background: xr.DataArray
                                               ) -> dict:
        # Get merged metadata
        attrs = combine_metadata(foreground, background)
        # 'mode' is no longer valid after we've remove the 'A'
        # let the base class __call__ determine mode
        attrs.pop("mode", None)
        if attrs.get("sensor") is None:
            # sensor can be a set
            attrs["sensor"] = self._get_sensors([foreground, background])
        return attrs

    @staticmethod
    def _get_merged_image_data(foreground: xr.DataArray,
                               background: xr.DataArray
                               ) -> list[xr.DataArray]:
        if "A" in foreground.attrs["mode"]:
            # Use alpha channel as weight and blend the two composites
            alpha = foreground.sel(bands="A")
            data = []
            # NOTE: there's no alpha band in the output image, it will
            # be added by the data writer
            for band in foreground.mode[:-1]:
                fg_band = foreground.sel(bands=band)
                bg_band = background.sel(bands=band)
                chan = (fg_band * alpha + bg_band * (1 - alpha))
                chan = xr.where(chan.isnull(), bg_band, chan)
                data.append(chan)
        else:
            data_arr = xr.where(foreground.isnull(), background, foreground)
            # Split to separate bands so the mode is correct
            data = [data_arr.sel(bands=b) for b in data_arr["bands"]]

        return data


class MaskingCompositor(GenericCompositor):
    """A compositor that masks e.g. IR 10.8 channel data using cloud products from NWC SAF."""

    _supported_modes = {"LA", "RGBA"}

    def __init__(self, name, transparency=None, conditions=None, mode="LA",
                 **kwargs):
        """Collect custom configuration values.

        Kwargs:
            transparency (dict): transparency for each cloud type as
                                 key-value pairs in a dictionary.
                                 Will be converted to `conditions`.
                                 DEPRECATED.
            conditions (list): list of three items determining the masking
                               settings.
            mode (str, optional): Image mode to return.  For single-band input,
                                  this shall be "LA" (default) or "RGBA".  For
                                  multi-band input, this argument is ignored
                                  as the result is always RGBA.

        Each condition in *conditions* consists of three items:

        - `method`: Numpy method name.  The following are supported
            operations: `less`, `less_equal`, `equal`, `greater_equal`,
            `greater`, `not_equal`, `isnan`, `isfinite`, `isinf`,
            `isneginf`, or `isposinf`.
        - `value`: threshold value of the *mask* applied with the
            operator.  Can be a string, in which case the corresponding
            value will be determined from `flag_meanings` and
            `flag_values` attributes of the mask.
            NOTE: the `value` should not be given to 'is*` methods.
        - `transparency`: transparency from interval [0 ... 100] used
            for the method/threshold. Value of 100 is fully transparent.

        Example::

          >>> conditions = [{'method': 'greater_equal', 'value': 0,
                             'transparency': 100},
                            {'method': 'greater_equal', 'value': 1,
                             'transparency': 80},
                            {'method': 'greater_equal', 'value': 2,
                             'transparency': 0},
                            {'method': 'isnan',
                             'transparency': 100}]
          >>> compositor = MaskingCompositor("masking compositor",
                                             transparency=transparency)
          >>> result = compositor([data, mask])


        This will set transparency of `data` based on the values in
        the `mask` dataset.  Locations where `mask` has values of `0`
        will be fully transparent, locations with `1` will be
        semi-transparent and locations with `2` will be fully visible
        in the resulting image.  In the end all `NaN` areas in the mask are
        set to full transparency.  All the unlisted locations will be
        visible.

        The transparency is implemented by adding an alpha layer to
        the composite.  The locations with transparency of `100` will
        be set to NaN in the data.  If the input `data` contains an
        alpha channel, it will be discarded.

        """
        if transparency:
            LOG.warning("Using 'transparency' is deprecated in "
                        "MaskingCompositor, use 'conditions' instead.")
            self.conditions = []
            for key, transp in transparency.items():
                self.conditions.append({"method": "equal",
                                        "value": key,
                                        "transparency": transp})
            LOG.info("Converted 'transparency' to 'conditions': %s",
                     str(self.conditions))
        else:
            self.conditions = conditions
        if self.conditions is None:
            raise ValueError("Masking conditions not defined.")
        if mode not in self._supported_modes:
            raise ValueError(f"Invalid mode {mode!s}.  Supported modes: " +
                             ", ".join(self._supported_modes))
        self.mode = mode

        super(MaskingCompositor, self).__init__(name, **kwargs)

    def __call__(self, projectables, *args, **kwargs):
        """Call the compositor."""
        if len(projectables) != 2:
            raise ValueError("Expected 2 datasets, got %d" % (len(projectables),))
        projectables = self.match_data_arrays(projectables)
        data_in = projectables[0]
        mask_in = projectables[1]

        alpha_attrs = data_in.attrs.copy()
        data = self._select_data_bands(data_in)

        alpha = self._get_alpha_bands(data, mask_in, alpha_attrs)
        data.append(alpha)

        res = super(MaskingCompositor, self).__call__(data, **kwargs)
        return res

    def _get_mask(self, method, value, mask_data):
        """Get mask array from *mask_data* using *method* and threshold *value*.

        The *method* is the name of a numpy function.

        """
        if method not in MASKING_COMPOSITOR_METHODS:
            raise AttributeError("Unsupported Numpy method %s, use one of %s",
                                 method, str(MASKING_COMPOSITOR_METHODS))

        func = getattr(np, method)

        if value is None:
            return func(mask_data)
        return func(mask_data, value)

    def _set_data_nans(self, data, mask, attrs):
        """Set *data* to nans where *mask* is True.

        The attributes *attrs** will be written to each band in *data*.

        """
        for i, dat in enumerate(data):
            data[i] = xr.where(mask, np.nan, dat)
            data[i].attrs = attrs

        return data

    def _select_data_bands(self, data_in):
        """Select data to be composited from input data.

        From input data, select the bands that need to have masking applied.
        """
        if "bands" in data_in.dims:
            return [data_in.sel(bands=b) for b in data_in["bands"] if b != "A"]
        if self.mode == "RGBA":
            return [data_in, data_in, data_in]
        return [data_in]

    def _get_alpha_bands(self, data, mask_in, alpha_attrs):
        """Get alpha bands.

        From input data, masks, and attributes, get alpha band.
        """
        # Create alpha band
        mask_data = mask_in.data
        alpha = da.ones((data[0].sizes["y"],
                         data[0].sizes["x"]),
                        chunks=data[0].chunks)

        for condition in self.conditions:
            method = condition["method"]
            value = condition.get("value", None)
            if isinstance(value, str):
                value = _get_flag_value(mask_in, value)
            transparency = condition["transparency"]
            mask = self._get_mask(method, value, mask_data)

            if transparency == 100.0:
                data = self._set_data_nans(data, mask, alpha_attrs)
            alpha_val = 1. - transparency / 100.
            alpha = da.where(mask, alpha_val, alpha)

        return xr.DataArray(data=alpha, attrs=alpha_attrs,
                            dims=data[0].dims, coords=data[0].coords)


def _get_flag_value(mask, val):
    """Get a numerical value of the named flag.

    This function assumes the naming used in product generated with
    NWC SAF GEO/PPS softwares.

    """
    flag_meanings = mask.attrs["flag_meanings"]
    flag_values = mask.attrs["flag_values"]
    if isinstance(flag_meanings, str):
        flag_meanings = flag_meanings.split()

    index = flag_meanings.index(val)

    return flag_values[index]


class LongitudeMaskingCompositor(SingleBandCompositor):
    """Masks areas outside defined longitudes."""

    def __init__(self, name, lon_min=None, lon_max=None, **kwargs):
        """Collect custom configuration values.

        Args:
            lon_min (float): lower longitude limit
            lon_max (float): upper longitude limit
        """
        self.lon_min = lon_min
        self.lon_max = lon_max
        if self.lon_min is None and self.lon_max is None:
            raise ValueError("Masking conditions not defined. \
                At least lon_min or lon_max has to be specified.")
        if not self.lon_min:
            self.lon_min = -180.
        if not self.lon_max:
            self.lon_max = 180.
        super().__init__(name, **kwargs)

    def __call__(self, projectables, nonprojectables=None, **info):
        """Generate the composite."""
        projectable = projectables[0]
        lons, lats = projectable.attrs["area"].get_lonlats()

        if self.lon_max > self.lon_min:
            lon_min_max = np.logical_and(lons >= self.lon_min, lons <= self.lon_max)
        else:
            lon_min_max = np.logical_or(lons >= self.lon_min, lons <= self.lon_max)

        masked_projectable = projectable.where(lon_min_max)
        return super().__call__([masked_projectable], **info)<|MERGE_RESOLUTION|>--- conflicted
+++ resolved
@@ -441,15 +441,9 @@
                 UserWarning,
                 stacklevel=2
             )
-<<<<<<< HEAD
-            self.attrs.pop('deprecation_warning', None)
+            self.attrs.pop("deprecation_warning", None)
         num = len(datasets)
-        mode = attrs.get('mode')
-=======
-            self.attrs.pop("deprecation_warning", None)
-        num = len(projectables)
         mode = attrs.get("mode")
->>>>>>> 652a236e
         if mode is None:
             # num may not be in `self.modes` so only check if we need to
             mode = self.modes[num]
@@ -465,17 +459,10 @@
         # if inputs have a time coordinate that may differ slightly between
         # themselves then find the mid time and use that as the single
         # time coordinate value
-<<<<<<< HEAD
         if len(datasets) > 1:
             time = check_times(datasets)
-            if time is not None and 'time' in data.dims:
-                data['time'] = [time]
-=======
-        if len(projectables) > 1:
-            time = check_times(projectables)
             if time is not None and "time" in data.dims:
                 data["time"] = [time]
->>>>>>> 652a236e
 
         new_attrs = combine_metadata(*datasets)
         # remove metadata that shouldn't make sense in a composite
@@ -490,13 +477,8 @@
         resolution = new_attrs.get("resolution", None)
         new_attrs.update(self.attrs)
         if resolution is not None:
-<<<<<<< HEAD
-            new_attrs['resolution'] = resolution
+            new_attrs["resolution"] = resolution
         new_attrs["sensor"] = self._get_sensors(datasets)
-=======
-            new_attrs["resolution"] = resolution
-        new_attrs["sensor"] = self._get_sensors(projectables)
->>>>>>> 652a236e
         new_attrs["mode"] = mode
 
         return xr.DataArray(data=data.data, attrs=new_attrs,
