#!/usr/bin/env python
# -*- coding: utf-8 -*-
# Copyright (c) 2009, 2012.

# SMHI,
# Folkborgsvägen 1,
# Norrköping,
# Sweden

# Author(s):

#   Martin Raspaud <martin.raspaud@smhi.se>
#   Adam Dybbroe <adam.dybbroe@smhi.se>
#   Esben S. Nielsen <esn@dmi.dk>

# This file is part of satpy.

# satpy is free software: you can redistribute it and/or modify it
# under the terms of the GNU General Public License as published by
# the Free Software Foundation, either version 3 of the License, or
# (at your option) any later version.

# satpy is distributed in the hope that it will be useful, but
# WITHOUT ANY WARRANTY; without even the implied warranty of
# MERCHANTABILITY or FITNESS FOR A PARTICULAR PURPOSE.  See the GNU
# General Public License for more details.

# You should have received a copy of the GNU General Public License
# along with satpy.  If not, see <http://www.gnu.org/licenses/>.

"""Module defining various utilities.
"""

import logging
import os
import re

import numpy as np

try:
    import configparser
except ImportError:
    from six.moves import configparser


class OrderedConfigParser(object):

    """Intercepts read and stores ordered section names.
    Cannot use inheritance and super as ConfigParser use old style classes.
    """

    def __init__(self, *args, **kwargs):
        self.config_parser = configparser.ConfigParser(*args, **kwargs)

    def __getattr__(self, name):
        return getattr(self.config_parser, name)

    def read(self, filename):
        """Reads config file
        """

        try:
            conf_file = open(filename, 'r')
            config = conf_file.read()
            config_keys = re.findall(r'\[.*\]', config)
            self.section_keys = [key[1:-1] for key in config_keys]
        except IOError as e:
            # Pass if file not found
            if e.errno != 2:
                raise

        return self.config_parser.read(filename)

    def sections(self):
        """Get sections from config file
        """

        try:
            return self.section_keys
        except:
            return self.config_parser.sections()


def ensure_dir(filename):
    """Checks if the dir of f exists, otherwise create it.
    """
    directory = os.path.dirname(filename)
    if directory and not os.path.isdir(directory):
        os.makedirs(directory)


class NullHandler(logging.Handler):

    """Empty handler.
    """

    def emit(self, record):
        """Record a message.
        """
        pass


def debug_on():
    """Turn debugging logging on.
    """
    logging_on(logging.DEBUG)

_is_logging_on = False


def logging_on(level=logging.WARNING):
    """Turn logging on.
    """
    global _is_logging_on

    if not _is_logging_on:
        console = logging.StreamHandler()
        console.setFormatter(logging.Formatter("[%(levelname)s: %(asctime)s :"
                                               " %(name)s] %(message)s",
                                               '%Y-%m-%d %H:%M:%S'))
        console.setLevel(level)
        logging.getLogger('').addHandler(console)
        _is_logging_on = True

    log = logging.getLogger('')
    log.setLevel(level)
    for h in log.handlers:
        h.setLevel(level)


def logging_off():
    """Turn logging off.
    """
    logging.getLogger('').handlers = [NullHandler()]


def get_logger(name):
    """Return logger with null handle
    """

    log = logging.getLogger(name)
    if not log.handlers:
        log.addHandler(NullHandler())
    return log


<<<<<<< HEAD
=======
def strftime(utctime, format_string):
    """Like datetime.strftime, except it works with string formatting
    conversion specifier items on windows, making the assumption that all
    conversion specifiers use mapping keys.

    E.g.:
    >>> from datetime import datetime
    >>> t = datetime.utcnow()
    >>> a = "blabla%Y%d%m-%H%M%S-%(value)s"
    >>> strftime(t, a)
    'blabla20120911-211448-%(value)s'
    """
    res = format_string
    for i in re.finditer("%\w", format_string):
        res = res.replace(i.group(), utctime.strftime(i.group()))
    return res

>>>>>>> f54de07f
# Spherical conversions

def lonlat2xyz(lon, lat):
    """Convert lon lat to cartesian."""
    lat = np.deg2rad(lat)
    lon = np.deg2rad(lon)
    x = np.cos(lat) * np.cos(lon)
    y = np.cos(lat) * np.sin(lon)
    z = np.sin(lat)
    return x, y, z


def xyz2lonlat(x, y, z):
    """Convert cartesian to lon lat."""
    lon = np.rad2deg(np.arctan2(y, x))
    lat = np.rad2deg(np.arctan2(z, np.sqrt(x**2 + y**2)))
    return lon, lat


def angle2xyz(azi, zen):
    """Convert azimuth and zenith to cartesian."""
    azi = np.deg2rad(azi)
    zen = np.deg2rad(zen)
    x = np.sin(zen) * np.sin(azi)
    y = np.sin(zen) * np.cos(azi)
    z = np.cos(zen)
    return x, y, z


def xyz2angle(x, y, z):
    """Convert cartesian to azimuth and zenith."""
    azi = np.rad2deg(np.arctan2(x, y))
    zen = 90 - np.rad2deg(np.arctan2(z, np.sqrt(x**2 + y**2)))
    return azi, zen


# Projection string conversion from kilometers to meters


def proj_units_to_meters(proj_str):
    """Convert projection units from kilometers to meters."""
    proj_parts = proj_str.split()
    new_parts = []
    for itm in proj_parts:
        key, val = itm.split('=')
        key = key.strip('+')
        if key in ['a', 'b', 'h']:
            val = float(val)
            if val < 6e6:
                val *= 1000.
                val = '%.3f' % val

        if key == 'units' and val == 'km':
            continue

        new_parts.append('+%s=%s' % (key, val))

    return ' '.join(new_parts)<|MERGE_RESOLUTION|>--- conflicted
+++ resolved
@@ -39,7 +39,7 @@
 
 try:
     import configparser
-except ImportError:
+except:
     from six.moves import configparser
 
 
@@ -144,27 +144,8 @@
     return log
 
 
-<<<<<<< HEAD
-=======
-def strftime(utctime, format_string):
-    """Like datetime.strftime, except it works with string formatting
-    conversion specifier items on windows, making the assumption that all
-    conversion specifiers use mapping keys.
-
-    E.g.:
-    >>> from datetime import datetime
-    >>> t = datetime.utcnow()
-    >>> a = "blabla%Y%d%m-%H%M%S-%(value)s"
-    >>> strftime(t, a)
-    'blabla20120911-211448-%(value)s'
-    """
-    res = format_string
-    for i in re.finditer("%\w", format_string):
-        res = res.replace(i.group(), utctime.strftime(i.group()))
-    return res
-
->>>>>>> f54de07f
 # Spherical conversions
+
 
 def lonlat2xyz(lon, lat):
     """Convert lon lat to cartesian."""
