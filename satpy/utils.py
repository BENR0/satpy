--- conflicted
+++ resolved
@@ -559,13 +559,8 @@
         None
 
     """
-<<<<<<< HEAD
-    from satpy.readers import configs_for_reader
+    from satpy.readers.core.config import configs_for_reader
     from satpy.writers.utils import configs_for_writer
-=======
-    from satpy.readers.core.config import configs_for_reader
-    from satpy.writers import configs_for_writer
->>>>>>> 785fb714
 
     print("Readers")  # noqa: T201
     print("=======")  # noqa: T201
@@ -914,7 +909,25 @@
     return dt64.astype("datetime64[us]").astype(datetime.datetime)
 
 
-<<<<<<< HEAD
+def _import_and_warn_new_location(new_module: str, name: str) -> Any:
+    import inspect
+    from importlib import import_module
+
+    frame = inspect.stack()[1]
+    old_module_name = inspect.getmodule(frame[0]).__name__  # type: ignore
+
+    mod = import_module(new_module)
+    obj = getattr(mod, name)
+
+    warnings.warn(
+        f"'{old_module_name}.{name}' has been moved to '{new_module}.{name}'. "
+        f"Import from the new location instead (ex. 'from {new_module} import {name}'). "
+        "The old import paths will be removed in Satpy 1.0",
+        stacklevel=3,
+    )
+    return obj
+
+
 def flatten_dict(d, parent_key="", sep="_"):
     """Flatten a nested dictionary.
 
@@ -927,23 +940,4 @@
             items.extend(flatten_dict(v, parent_key=new_key, sep=sep).items())
         else:
             items.append((new_key, v))
-    return dict(items)
-=======
-def _import_and_warn_new_location(new_module: str, name: str) -> Any:
-    import inspect
-    from importlib import import_module
-
-    frame = inspect.stack()[1]
-    old_module_name = inspect.getmodule(frame[0]).__name__  # type: ignore
-
-    mod = import_module(new_module)
-    obj = getattr(mod, name)
-
-    warnings.warn(
-        f"'{old_module_name}.{name}' has been moved to '{new_module}.{name}'. "
-        f"Import from the new location instead (ex. 'from {new_module} import {name}'). "
-        "The old import paths will be removed in Satpy 1.0",
-        stacklevel=3,
-    )
-    return obj
->>>>>>> 785fb714
+    return dict(items)