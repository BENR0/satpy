--- conflicted
+++ resolved
@@ -594,7 +594,6 @@
             get_valid_reader_names([test_reader])
 
 
-<<<<<<< HEAD
 def test_find_files_and_readers_fsspec_fsfile(tmp_path):
     """Test that if an fsspec instance is passed, fsfile is returned."""
     p = (tmp_path /
@@ -635,10 +634,7 @@
         assert os.path.normpath(ri["abi_l1b"][0]) == os.path.normpath(str(p))
 
 
-class TestYAMLFiles(unittest.TestCase):
-=======
 class TestYAMLFiles:
->>>>>>> 4f6a7c35
     """Test and analyze the reader configuration files."""
 
     def test_filename_matches_reader_name(self):
