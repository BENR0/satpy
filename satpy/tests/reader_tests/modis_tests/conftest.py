--- conflicted
+++ resolved
@@ -32,11 +32,8 @@
     modis_l2_nasa_mod06_file,
     modis_l2_nasa_mod35_file,
     modis_l2_nasa_mod35_mod03_files,
-<<<<<<< HEAD
     modis_l2_nasa_mod99_file,
-=======
     modis_l3_nasa_mcd12q1_file,
->>>>>>> c2149175
     modis_l3_nasa_mod09_file,
     modis_l3_nasa_mod43_file,
 )