--- conflicted
+++ resolved
@@ -49,12 +49,7 @@
             "/attr/platform": "SNPP",
             "/attr/sensor": "VIIRS",
         }
-<<<<<<< HEAD
         file_content['longitude'] = xr.DataArray(
-=======
-
-        file_content["longitude"] = xr.DataArray(
->>>>>>> bca22b4f
             da.from_array(DEFAULT_LON_DATA, chunks=4096),
             attrs={
                 "_FillValue": np.nan,
@@ -179,12 +174,8 @@
             (None, {"name": "variable1", "file_type": ["level_fake"]}),
             (True, {"name": "variable3", "file_type": ["clavrx_hdf4"]}),
         ]
-<<<<<<< HEAD
 
         new_ds_infos = list(r.file_handlers['clavrx_hdf4'][0].available_datasets(
-=======
-        new_ds_infos = list(r.file_handlers["clavrx_hdf4"][0].available_datasets(
->>>>>>> bca22b4f
             fake_dataset_info))
         assert len(new_ds_infos) == 9
 
@@ -258,15 +249,11 @@
             ])
             r.create_filehandlers(loadables)
 
-<<<<<<< HEAD
         var_list = ["M09", 'variable2', 'variable3']
-=======
-        var_list = ["variable1", "variable2", "variable3"]
->>>>>>> bca22b4f
+
         datasets = r.load(var_list)
         assert len(datasets) == len(var_list)
         for v in datasets.values():
-<<<<<<< HEAD
             self.assertIn(v.attrs['units'], ['1', '%'])
             self.assertEqual(v.attrs['platform_name'], 'npp')
             self.assertEqual(v.attrs['sensor'], 'viirs')
@@ -274,15 +261,6 @@
             self.assertEqual(v.attrs['area'].lons.attrs['rows_per_scan'], 16)
             self.assertEqual(v.attrs['area'].lats.attrs['rows_per_scan'], 16)
         self.assertIsInstance(datasets["variable3"].attrs.get("flag_meanings"), list)
-=======
-            assert v.attrs["units"] == "1"
-            assert v.attrs["platform_name"] == "npp"
-            assert v.attrs["sensor"] == "viirs"
-            assert isinstance(v.attrs["area"], SwathDefinition)
-            assert v.attrs["area"].lons.attrs["rows_per_scan"] == 16
-            assert v.attrs["area"].lats.attrs["rows_per_scan"] == 16
-            assert isinstance(datasets["variable3"].attrs.get("flag_meanings"), list)
->>>>>>> bca22b4f
 
 
 class FakeHDF4FileHandlerGeo(FakeHDF4FileHandler):
@@ -319,15 +297,10 @@
             })
         file_content["latitude/shape"] = DEFAULT_FILE_SHAPE
 
-<<<<<<< HEAD
         file_content['refl_1_38um_nom'] = xr.DataArray(
-=======
-        file_content["variable1"] = xr.DataArray(
->>>>>>> bca22b4f
             DEFAULT_FILE_DATA.astype(np.float32),
             dims=("y", "x"),
             attrs={
-<<<<<<< HEAD
                 'SCALED': 1,
                 'add_offset': 59.0,
                 'scale_factor': 0.0018616290763020515,
@@ -338,15 +311,6 @@
                 'actual_missing': -999.0
             })
         file_content['refl_1_38um_nom/shape'] = DEFAULT_FILE_SHAPE
-=======
-                "_FillValue": -1,
-                "scale_factor": 1.,
-                "add_offset": 0.,
-                "units": "1",
-                "valid_range": (-32767, 32767),
-            })
-        file_content["variable1/shape"] = DEFAULT_FILE_SHAPE
->>>>>>> bca22b4f
 
         # data with fill values
         file_content["variable2"] = xr.DataArray(
@@ -420,12 +384,8 @@
                 "clavrx_H08_20180806_1800.level2.hdf",
             ])
             r.create_filehandlers(loadables)
-<<<<<<< HEAD
+          
         self.assertRaises(IOError, r.load, ['refl_1_38um_nom', 'variable2', 'variable3'])
-=======
-        with pytest.raises(IOError, match="Could not find navigation donor for"):
-            r.load(["variable1", "variable2", "variable3"])
->>>>>>> bca22b4f
 
     def test_load_all_old_donor(self):
         """Test loading all test datasets with old donor."""
@@ -453,34 +413,19 @@
                 variables={"Projection": proj, "x": x, "y": y},
             )
             fake_donor.__getitem__.side_effect = lambda key: fake_donor.variables[key]
-<<<<<<< HEAD
             datasets = r.load(['refl_1_38um_nom', 'variable2', 'variable3'])
         self.assertEqual(len(datasets), 3)
         for v in datasets.values():
             self.assertNotIn('calibration', v.attrs)
             self.assertIn(v.attrs['units'], ['1', '%'])
             self.assertIsInstance(v.attrs['area'], AreaDefinition)
-=======
-            datasets = r.load(["variable1", "variable2", "variable3"])
-        assert len(datasets) == 3
-        for v in datasets.values():
-            assert "calibration" not in v.attrs
-            assert v.attrs["units"] == "1"
-            assert isinstance(v.attrs["area"], AreaDefinition)
->>>>>>> bca22b4f
             if v.attrs.get("flag_values"):
                 assert "_FillValue" in v.attrs
             else:
-<<<<<<< HEAD
                 self.assertNotIn('_FillValue', v.attrs)
             if v.attrs["name"] == 'refl_1_38um_nom':
                 self.assertIn("valid_range", v.attrs)
                 self.assertIsInstance(v.attrs["valid_range"], list)
-=======
-                assert "_FillValue" not in v.attrs
-            if v.attrs["name"] == "variable1":
-                assert isinstance(v.attrs["valid_range"], list)
->>>>>>> bca22b4f
             else:
                 assert "valid_range" not in v.attrs
             if "flag_values" in v.attrs:
@@ -513,7 +458,6 @@
                 variables={"goes_imager_projection": proj, "x": x, "y": y},
             )
             fake_donor.__getitem__.side_effect = lambda key: fake_donor.variables[key]
-<<<<<<< HEAD
             datasets = r.load(['refl_1_38um_nom', 'variable2', 'variable3'])
         self.assertEqual(len(datasets), 3)
         for v in datasets.values():
@@ -523,16 +467,4 @@
             self.assertTrue(v.attrs['area'].is_geostationary)
             self.assertEqual(v.attrs['platform_name'], 'himawari8')
             self.assertEqual(v.attrs['sensor'], 'ahi')
-        self.assertIsNotNone(datasets['variable3'].attrs.get('flag_meanings'))
-=======
-            datasets = r.load(["variable1", "variable2", "variable3"])
-        assert len(datasets) == 3
-        for v in datasets.values():
-            assert "calibration" not in v.attrs
-            assert v.attrs["units"] == "1"
-            assert isinstance(v.attrs["area"], AreaDefinition)
-            assert v.attrs["area"].is_geostationary
-            assert v.attrs["platform_name"] == "himawari8"
-            assert v.attrs["sensor"] == "ahi"
-        assert datasets["variable3"].attrs.get("flag_meanings") is not None
->>>>>>> bca22b4f
+        self.assertIsNotNone(datasets['variable3'].attrs.get('flag_meanings'))