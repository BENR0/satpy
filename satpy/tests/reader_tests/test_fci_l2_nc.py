#!/usr/bin/env python
# -*- coding: utf-8 -*-
#
# Copyright (c) 2019 Satpy developers
#
# satpy is free software: you can redistribute it and/or modify
# it under the terms of the GNU General Public License as published by
# the Free Software Foundation, either version 3 of the License, or
# (at your option) any later version.
#
# satpy is distributed in the hope that it will be useful,
# but WITHOUT ANY WARRANTY; without even the implied warranty of
# MERCHANTABILITY or FITNESS FOR A PARTICULAR PURPOSE.  See the
# GNU General Public License for more details.
#
# You should have received a copy of the GNU General Public License
# along with satpy.  If not, see <http://www.gnu.org/licenses/>.

"""The fci_cld_l2_nc reader tests package."""

import os
import unittest
import uuid
from contextlib import suppress
from unittest import mock

import numpy as np
import pytest
from netCDF4 import Dataset
from pyresample import geometry

from satpy.readers.fci_l2_nc import FciL2NCFileHandler, FciL2NCSegmentFileHandler
from satpy.tests.utils import make_dataid

AREA_DEF = geometry.AreaDefinition(
    'mtg_fci_fdss_2km',
    'MTG FCI Full Disk Scanning Service area definition with 2 km resolution',
    "",
    {'h': 35786400., 'lon_0': 0.0, 'ellps': 'WGS84', 'proj': 'geos', 'units': 'm'},
    5568,
    5568,
    (-5567999.9942, 5567999.9942, 5567999.9942, -5567999.9942)
)

SEG_AREA_DEF = geometry.AreaDefinition(
    'mtg_fci_fdss_32km',
    'MTG FCI Full Disk Scanning Service area definition with 32 km resolution',
    "",
    {'h': 35786400., 'lon_0': 0.0, 'ellps': 'WGS84', 'proj': 'geos', 'units': 'm'},
    348,
    348,
    (-5567999.9942, 5567999.9942, 5567999.9942, -5567999.9942)
)


class TestFciL2NCFileHandler(unittest.TestCase):
    """Test the FciL2NCFileHandler reader."""

    def setUp(self):
        """Set up the test by creating a test file and opening it with the reader."""
        # Easiest way to test the reader is to create a test netCDF file on the fly
        # Create unique filenames to prevent race conditions when tests are run in parallel
        self.test_file = str(uuid.uuid4()) + ".nc"
        with Dataset(self.test_file, 'w') as nc:
            # Create dimensions
            nc.createDimension('number_of_columns', 10)
            nc.createDimension('number_of_rows', 100)
            nc.createDimension('maximum_number_of_layers', 2)

            # add global attributes
            nc.data_source = 'test_data_source'
            nc.platform = 'test_platform'

            # Add datasets
            x = nc.createVariable('x', np.float32, dimensions=('number_of_columns',))
            x.standard_name = 'projection_x_coordinate'
            x[:] = np.arange(10)

            y = nc.createVariable('y', np.float32, dimensions=('number_of_rows',))
            y.standard_name = 'projection_y_coordinate'
            y[:] = np.arange(100)

            s = nc.createVariable('product_quality', np.int8)
            s[:] = 99.

            one_layer_dataset = nc.createVariable('test_one_layer', np.float32,
                                                  dimensions=('number_of_rows', 'number_of_columns'))
            one_layer_dataset[:] = np.ones((100, 10))
            one_layer_dataset.test_attr = 'attr'
            one_layer_dataset.units = 'test_units'

            two_layers_dataset = nc.createVariable('test_two_layers', np.float32,
                                                   dimensions=('maximum_number_of_layers',
                                                               'number_of_rows',
                                                               'number_of_columns'))
            two_layers_dataset[0, :, :] = np.ones((100, 10))
            two_layers_dataset[1, :, :] = 2 * np.ones((100, 10))

            mtg_geos_projection = nc.createVariable('mtg_geos_projection', int, dimensions=())
            mtg_geos_projection.longitude_of_projection_origin = 0.0
            mtg_geos_projection.semi_major_axis = 6378137.
            mtg_geos_projection.inverse_flattering = 298.257223563
            mtg_geos_projection.perspective_point_height = 35786400.

        self.fh = FciL2NCFileHandler(filename=self.test_file, filename_info={}, filetype_info={})

    def tearDown(self):
        """Remove the previously created test file."""
        # First delete the file handler, forcing the file to be closed if still open
        del self.fh
        # Then we can safely remove the file from the system
        with suppress(OSError):
            os.remove(self.test_file)

    def test_all_basic(self):
        """Test all basic functionalities."""
        self.assertEqual(self.fh.spacecraft_name, 'test_platform')
        self.assertEqual(self.fh.sensor_name, 'test_data_source')
        self.assertEqual(self.fh.ssp_lon, 0.0)

        global_attributes = self.fh._get_global_attributes()
        expected_global_attributes = {
            'filename': self.test_file,
            'spacecraft_name': 'test_platform',
            'ssp_lon': 0.0,
            'sensor': 'test_data_source',
            'platform_name': 'test_platform'
        }
        self.assertEqual(global_attributes, expected_global_attributes)

    @mock.patch('satpy.readers.fci_l2_nc.geometry.AreaDefinition')
    @mock.patch('satpy.readers.fci_l2_nc.make_ext')
    def test_area_definition(self, me_, gad_):
        """Test the area definition computation."""
        self.fh._compute_area_def(make_dataid(name='test_area_def', resolution=2000))

        # Asserts that the make_ext function was called with the correct arguments
        me_.assert_called_once()
        args, kwargs = me_.call_args
        self.assertTrue(np.allclose(args, [-0.0, -515.6620, 5672.28217, 0.0, 35786400.]))

        proj_dict = {'a': 6378137.,
                     'lon_0': 0.0,
                     'h': 35786400,
                     "rf": 298.257223563,
                     'proj': 'geos',
                     'units': 'm',
                     'sweep': 'y'}

        # Asserts that the get_area_definition function was called with the correct arguments
        gad_.assert_called_once()
        args, kwargs = gad_.call_args
        self.assertEqual(args[0], 'mtg_fci_fdss_2km')
        self.assertEqual(args[1], 'MTG FCI Full Disk Scanning Service area definition with 2 km resolution')
        self.assertEqual(args[2], '')
        self.assertEqual(args[3], proj_dict)
        self.assertEqual(args[4], 10)
        self.assertEqual(args[5], 100)

    def test_dataset(self):
        """Test the correct execution of the get_dataset function with a valid file_key."""
        dataset = self.fh.get_dataset(make_dataid(name='test_one_layer', resolution=2000),
                                      {'name': 'test_one_layer',
                                       'file_key': 'test_one_layer',
                                       'fill_value': -999,
                                       'file_type': 'test_file_type'})

        self.assertTrue(np.allclose(dataset.values, np.ones((100, 10))))
        self.assertEqual(dataset.attrs['test_attr'], 'attr')
        self.assertEqual(dataset.attrs['units'], 'test_units')
        self.assertEqual(dataset.attrs['fill_value'], -999)

    def test_dataset_with_layer(self):
        """Check the correct execution of the get_dataset function with a valid file_key & layer."""
        dataset = self.fh.get_dataset(make_dataid(name='test_two_layers', resolution=2000),
                                      {'name': 'test_two_layers',
                                       'file_key': 'test_two_layers', 'layer': 1,
                                       'fill_value': -999,
                                       'file_type': 'test_file_type'})
        self.assertTrue(np.allclose(dataset.values, 2 * np.ones((100, 10))))
        self.assertEqual(dataset.attrs['units'], None)
        self.assertEqual(dataset.attrs['spacecraft_name'], 'test_platform')

    def test_dataset_with_invalid_filekey(self):
        """Test the correct execution of the get_dataset function with an invalid file_key."""
        invalid_dataset = self.fh.get_dataset(make_dataid(name='test_invalid', resolution=2000),
                                              {'name': 'test_invalid',
                                               'file_key': 'test_invalid',
                                               'fill_value': -999,
                                               'file_type': 'test_file_type'})
        self.assertEqual(invalid_dataset, None)

    def test_dataset_with_total_cot(self):
        """Test the correct execution of the get_dataset function for total COT (add contributions from two layers)."""
        dataset = self.fh.get_dataset(make_dataid(name='retrieved_cloud_optical_thickness', resolution=2000),
                                      {'name': 'retrieved_cloud_optical_thickness',
                                       'file_key': 'test_two_layers',
                                       'fill_value': -999,
                                       'file_type': 'test_file_type'})
        # Checks that the function returns None
        expected_sum = np.empty((100, 10))
<<<<<<< HEAD
        expected_sum[:] = np.log10(10 ** 2 + 10 ** 1)
        self.assertTrue(np.allclose(dataset.values, expected_sum))
=======
        expected_sum[:] = np.log10(10**2 + 10**1)
        np.testing.assert_allclose(dataset.values, expected_sum)
>>>>>>> ef92e7b1

    def test_dataset_with_scalar(self):
        """Test the execution of the get_dataset function for scalar values."""
        # Checks returned scalar value
        dataset = self.fh.get_dataset(make_dataid(name='test_scalar'),
                                      {'name': 'product_quality',
                                       'file_key': 'product_quality',
                                       'file_type': 'test_file_type'})
        self.assertEqual(dataset.values, 99.)

        # Checks that no AreaDefintion is implemented for scalar values
        with pytest.raises(NotImplementedError):
            self.fh.get_area_def(None)


class TestFciL2NCSegmentFileHandler(unittest.TestCase):
    """Test the FciL2NCSegmentFileHandler reader."""

    def setUp(self):
        """Set up the test by creating a test file and opening it with the reader."""
        # Easiest way to test the reader is to create a test netCDF file on the fly
        self.seg_test_file = str(uuid.uuid4()) + ".nc"
        with Dataset(self.seg_test_file, 'w') as nc:
            # Create dimensions
            nc.createDimension('number_of_FoR_cols', 348)
            nc.createDimension('number_of_FoR_rows', 348)
            nc.createDimension('number_of_channels', 8)
            nc.createDimension('number_of_categories', 6)

            # add global attributes
            nc.data_source = 'test_fci_data_source'
            nc.platform = 'test_fci_platform'

            # Add datasets
            x = nc.createVariable('x', np.float32, dimensions=('number_of_FoR_cols',))
            x.standard_name = 'projection_x_coordinate'
            x[:] = np.arange(348)

            y = nc.createVariable('y', np.float32, dimensions=('number_of_FoR_rows',))
            y.standard_name = 'projection_y_coordinate'
            y[:] = np.arange(348)

            s = nc.createVariable('product_quality', np.int8)
            s[:] = 99.

            chans = nc.createVariable('channels', np.float32, dimensions=('number_of_channels',))
            chans.standard_name = 'fci_channels'
            chans[:] = np.arange(8)

            cats = nc.createVariable('categories', np.float32, dimensions=('number_of_categories',))
            cats.standard_name = 'product_categories'
            cats[:] = np.arange(6)

            test_dataset = nc.createVariable('test_values', np.float32,
                                             dimensions=('number_of_FoR_rows', 'number_of_FoR_cols',
                                                         'number_of_channels', 'number_of_categories'))

            test_dataset[:] = self._get_unique_array(range(8), range(6))
            test_dataset.test_attr = 'attr'
            test_dataset.units = 'test_units'

    def tearDown(self):
        """Remove the previously created test file."""
        # First delete the fh, forcing the file to be closed if still open
        del self.fh
        # Then can safely remove it from the system
        with suppress(OSError):
            os.remove(self.seg_test_file)

    def test_all_basic(self):
        """Test all basic functionalities."""
        self.fh = FciL2NCSegmentFileHandler(filename=self.seg_test_file, filename_info={}, filetype_info={})

        assert self.fh.spacecraft_name == 'test_fci_platform'
        assert self.fh.sensor_name == 'test_fci_data_source'
        assert self.fh.ssp_lon == 0.0

        global_attributes = self.fh._get_global_attributes()

        expected_global_attributes = {
            'filename': self.seg_test_file,
            'spacecraft_name': 'test_fci_platform',
            'ssp_lon': 0.0,
            'sensor': 'test_fci_data_source',
            'platform_name': 'test_fci_platform'
        }
        self.assertEqual(global_attributes, expected_global_attributes)

    def test_dataset(self):
        """Test the correct execution of the get_dataset function with valid file_key."""
        self.fh = FciL2NCSegmentFileHandler(filename=self.seg_test_file, filename_info={}, filetype_info={})

        # Checks the correct execution of the get_dataset function with a valid file_key
        dataset = self.fh.get_dataset(make_dataid(name='test_values', resolution=32000),
                                      {'name': 'test_values',
                                       'file_key': 'test_values',
                                       'fill_value': -999, })
        expected_dataset = self._get_unique_array(range(8), range(6))
        np.testing.assert_allclose(dataset.values, expected_dataset)
        self.assertEqual(dataset.attrs['test_attr'], 'attr')
        self.assertEqual(dataset.attrs['units'], 'test_units')
        self.assertEqual(dataset.attrs['fill_value'], -999)

        # Checks that no AreaDefintion is implemented
        with pytest.raises(NotImplementedError):
            self.fh.get_area_def(None)

    def test_dataset_with_invalid_filekey(self):
        """Test the correct execution of the get_dataset function with an invalid file_key."""
        self.fh = FciL2NCSegmentFileHandler(filename=self.seg_test_file, filename_info={}, filetype_info={})

        # Checks the correct execution of the get_dataset function with an invalid file_key
        invalid_dataset = self.fh.get_dataset(make_dataid(name='test_invalid', resolution=32000),
                                              {'name': 'test_invalid',
                                               'file_key': 'test_invalid',
                                               'fill_value': -999, })
        # Checks that the function returns None
        self.assertEqual(invalid_dataset, None)

    def test_dataset_with_adef(self):
        """Test the correct execution of the get_dataset function with `with_area_definition=True`."""
        self.fh = FciL2NCSegmentFileHandler(filename=self.seg_test_file, filename_info={}, filetype_info={},
                                            with_area_definition=True)

        # Checks the correct execution of the get_dataset function with a valid file_key
        dataset = self.fh.get_dataset(make_dataid(name='test_values', resolution=32000),
                                      {'name': 'test_values',
                                       'file_key': 'test_values',
                                       'fill_value': -999,
                                       'coordinates': ('test_lon', 'test_lat'), })
        expected_dataset = self._get_unique_array(range(8), range(6))
        self.assertTrue(np.allclose(dataset.values, expected_dataset))
        self.assertEqual(dataset.attrs['test_attr'], 'attr')
        self.assertEqual(dataset.attrs['units'], 'test_units')
        self.assertEqual(dataset.attrs['fill_value'], -999)

        # Checks returned AreaDefinition against reference
        adef = self.fh.get_area_def(None)
        self.assertEqual(adef, SEG_AREA_DEF)

    def test_dataset_with_adef_and_wrongs_dims(self):
        """Test the correct execution of the get_dataset function with dims that don't match expected AreaDefinition."""
        self.fh = FciL2NCSegmentFileHandler(filename=self.seg_test_file, filename_info={}, filetype_info={},
                                            with_area_definition=True)
        self.assertRaises(NotImplementedError, self.fh.get_dataset,
                          make_dataid(name='test_wrong_dims', resolution=6000),
                          {'name': 'test_wrong_dims', 'file_key': 'test_values', 'fill_value': -999}
                          )

    def test_dataset_with_scalar(self):
        """Test the execution of the get_dataset function for scalar values."""
        self.fh = FciL2NCSegmentFileHandler(filename=self.seg_test_file, filename_info={}, filetype_info={})
        # Checks returned scalar value
        dataset = self.fh.get_dataset(make_dataid(name='test_scalar'),
                                      {'name': 'product_quality',
                                       'file_key': 'product_quality',
                                       'file_type': 'test_file_type'})
        self.assertEqual(dataset.values, 99.)

        # Checks that no AreaDefintion is implemented for scalar values
        with pytest.raises(NotImplementedError):
            self.fh.get_area_def(None)

    def test_dataset_slicing_catid(self):
        """Test the correct execution of the _slice_dataset function with 'category_id' set."""
        self.fh = FciL2NCSegmentFileHandler(filename=self.seg_test_file, filename_info={}, filetype_info={})

        dataset = self.fh.get_dataset(make_dataid(name='test_values', resolution=32000),
                                      {'name': 'test_values',
                                       'file_key': 'test_values',
                                       'fill_value': -999,
                                       'category_id': 5})
        expected_dataset = self._get_unique_array(range(8), 5)
        self.assertTrue(np.allclose(dataset.values, expected_dataset))

    def test_dataset_slicing_chid_catid(self):
        """Test the correct execution of the _slice_dataset function with 'channel_id' and 'category_id' set."""
        self.fh = FciL2NCSegmentFileHandler(filename=self.seg_test_file, filename_info={}, filetype_info={})

        dataset = self.fh.get_dataset(make_dataid(name='test_values', resolution=32000),
                                      {'name': 'test_values',
                                       'file_key': 'test_values',
                                       'fill_value': -999,
                                       'channel_id': 0, 'category_id': 1})
        expected_dataset = self._get_unique_array(0, 1)
        self.assertTrue(np.allclose(dataset.values, expected_dataset))

    def test_dataset_slicing_visid_catid(self):
        """Test the correct execution of the _slice_dataset function with 'vis_channel_id' and 'category_id' set."""
        self.fh = FciL2NCSegmentFileHandler(filename=self.seg_test_file, filename_info={}, filetype_info={})

        self.fh.nc = self.fh.nc.rename_dims({'number_of_channels': 'number_of_vis_channels'})
        dataset = self.fh.get_dataset(make_dataid(name='test_values', resolution=32000),
                                      {'name': 'test_values',
                                       'file_key': 'test_values',
                                       'fill_value': -999,
                                       'vis_channel_id': 3, 'category_id': 3})
        expected_dataset = self._get_unique_array(3, 3)
        self.assertTrue(np.allclose(dataset.values, expected_dataset))

    def test_dataset_slicing_irid(self):
        """Test the correct execution of the _slice_dataset function with 'ir_channel_id' set."""
        self.fh = FciL2NCSegmentFileHandler(filename=self.seg_test_file, filename_info={}, filetype_info={})

        self.fh.nc = self.fh.nc.rename_dims({'number_of_channels': 'number_of_ir_channels'})
        dataset = self.fh.get_dataset(make_dataid(name='test_values', resolution=32000),
                                      {'name': 'test_values',
                                       'file_key': 'test_values',
                                       'fill_value': -999,
                                       'ir_channel_id': 4})
        expected_dataset = self._get_unique_array(4, range(6))
        self.assertTrue(np.allclose(dataset.values, expected_dataset))

    @staticmethod
    def _get_unique_array(iarr, jarr):
        if not hasattr(iarr, '__iter__'):
            iarr = [iarr]

        if not hasattr(jarr, '__iter__'):
            jarr = [jarr]

        array = np.zeros((348, 348, 8, 6))
        for i in iarr:
            for j in jarr:
                array[:, :, i, j] = (i * 10) + j

        array = array[:, :, list(iarr), :]
        array = array[:, :, :, list(jarr)]

        return np.squeeze(array)


class TestFciL2NCReadingByteData(unittest.TestCase):
    """Test the FciL2NCFileHandler when reading and extracting byte data."""

    def setUp(self):
        """Set up the test by creating a test file and opening it with the reader."""
        # Easiest way to test the reader is to create a test netCDF file on the fly
        self.test_byte_file = str(uuid.uuid4()) + ".nc"
        with Dataset(self.test_byte_file, 'w') as nc_byte:
            # Create dimensions
            nc_byte.createDimension('number_of_columns', 1)
            nc_byte.createDimension('number_of_rows', 1)

            # add global attributes
            nc_byte.data_source = 'test_data_source'
            nc_byte.platform = 'test_platform'

            # Add datasets
            x = nc_byte.createVariable('x', np.float32, dimensions=('number_of_columns',))
            x.standard_name = 'projection_x_coordinate'
            x[:] = np.arange(1)

            y = nc_byte.createVariable('y', np.float32, dimensions=('number_of_rows',))
            x.standard_name = 'projection_y_coordinate'
            y[:] = np.arange(1)

            mtg_geos_projection = nc_byte.createVariable('mtg_geos_projection', int, dimensions=())
            mtg_geos_projection.longitude_of_projection_origin = 0.0
            mtg_geos_projection.semi_major_axis = 6378137.
            mtg_geos_projection.inverse_flattering = 298.257223563
            mtg_geos_projection.perspective_point_height = 35786400.

            test_dataset = nc_byte.createVariable('cloud_mask_test_flag', np.float32,
                                                  dimensions=('number_of_rows', 'number_of_columns',))

            # This number was chosen as we know the expected byte values
            test_dataset[:] = 4544767

        self.byte_reader = FciL2NCFileHandler(
            filename=self.test_byte_file,
            filename_info={},
            filetype_info={}
        )

    def tearDown(self):
        """Remove the previously created test file."""
        # First delete the file handler, forcing the file to be closed if still open
        del self.byte_reader
        # Then can safely remove it from the system
        with suppress(OSError):
            os.remove(self.test_byte_file)

    def test_byte_extraction(self):
        """Test the execution of the get_dataset function."""
        # Value of 1 is expected to be returned for this test
        dataset = self.byte_reader.get_dataset(make_dataid(name='cloud_mask_test_flag', resolution=2000),
                                               {'name': 'cloud_mask_test_flag',
                                                'file_key': 'cloud_mask_test_flag',
                                                'fill_value': -999,
                                                'file_type': 'nc_fci_test_clm',
                                                'extract_byte': 1,
                                                })

        self.assertEqual(dataset.values, 1)

        # Value of 0 is expected fto be returned or this test
        dataset = self.byte_reader.get_dataset(make_dataid(name='cloud_mask_test_flag', resolution=2000),
                                               {'name': 'cloud_mask_test_flag',
                                                'file_key': 'cloud_mask_test_flag',
                                                'fill_value': -999, 'mask_value': 0.,
                                                'file_type': 'nc_fci_test_clm',
                                                'extract_byte': 23,
                                                })

        self.assertEqual(dataset.values, 0)<|MERGE_RESOLUTION|>--- conflicted
+++ resolved
@@ -199,13 +199,8 @@
                                        'file_type': 'test_file_type'})
         # Checks that the function returns None
         expected_sum = np.empty((100, 10))
-<<<<<<< HEAD
-        expected_sum[:] = np.log10(10 ** 2 + 10 ** 1)
-        self.assertTrue(np.allclose(dataset.values, expected_sum))
-=======
         expected_sum[:] = np.log10(10**2 + 10**1)
         np.testing.assert_allclose(dataset.values, expected_sum)
->>>>>>> ef92e7b1
 
     def test_dataset_with_scalar(self):
         """Test the execution of the get_dataset function for scalar values."""
